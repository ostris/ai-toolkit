--- conflicted
+++ resolved
@@ -464,7 +464,6 @@
         self.te_dtype = kwargs.get("te_dtype", self.dtype)
 
         # only for flux for now
-<<<<<<< HEAD
         self.quantize = kwargs.get("quantize", False)        
         self.quantization_type_transformer = kwargs.get("quantization_type_transformer", "qfloat8")
         if self.quantization_type_transformer not in ["qint8", "qfloat8_e4m3fn", "qfloat8_e5m2", "qfloat8"]:
@@ -472,10 +471,7 @@
         self.quantization_type_t5 = kwargs.get("quantization_type_t5", "qfloat8")
         if self.quantization_type_t5 not in ["qint8", "qfloat8_e4m3fn", "qfloat8_e5m2", "qfloat8"]:
             raise ValueError(f"quantization_type_t5 must be 'qfloat8' or 'qint8'. Got {self.quantization_type_t5}")
-=======
-        self.quantize = kwargs.get("quantize", False)
         self.quantize_te = kwargs.get("quantize_te", self.quantize)
->>>>>>> e5355bf8
         self.low_vram = kwargs.get("low_vram", False)
         self.attn_masking = kwargs.get("attn_masking", False)
         if self.attn_masking and not self.is_flux:
