import os
import weakref
from _weakref import ReferenceType
from typing import TYPE_CHECKING, List, Union
import cv2
import torch
import random

from extensions_built_in.dataset_tools.tools.image_tools import load_image

from toolkit import image_utils
from toolkit.basic import get_quick_signature_string
from toolkit.dataloader_mixins import CaptionProcessingDTOMixin, ImageProcessingDTOMixin, LatentCachingFileItemDTOMixin, \
    ControlFileItemDTOMixin, ArgBreakMixin, PoiFileItemDTOMixin, MaskFileItemDTOMixin, AugmentationFileItemDTOMixin, \
    UnconditionalFileItemDTOMixin, ClipImageFileItemDTOMixin, InpaintControlFileItemDTOMixin


if TYPE_CHECKING:
    from toolkit.config_modules import DatasetConfig
    from toolkit.stable_diffusion_model import StableDiffusion

printed_messages = []


def print_once(msg):
    global printed_messages
    if msg not in printed_messages:
        print(msg)
        printed_messages.append(msg)


class FileItemDTO(
    LatentCachingFileItemDTOMixin,
    CaptionProcessingDTOMixin,
    ImageProcessingDTOMixin,
    ControlFileItemDTOMixin,
    InpaintControlFileItemDTOMixin,
    ClipImageFileItemDTOMixin,
    MaskFileItemDTOMixin,
    AugmentationFileItemDTOMixin,
    UnconditionalFileItemDTOMixin,
    PoiFileItemDTOMixin,
    ArgBreakMixin,
):
    def __init__(self, *args, **kwargs):
        self.path = kwargs.get('path', '')
        self.dataset_config: 'DatasetConfig' = kwargs.get('dataset_config', None)
        self.is_video = self.dataset_config.num_frames > 1
        size_database = kwargs.get('size_database', {})
        dataset_root =  kwargs.get('dataset_root', None)
        if dataset_root is not None:
            # remove dataset root from path
            file_key = self.path.replace(dataset_root, '')
        else:
            file_key = os.path.basename(self.path)
        
        file_signature = get_quick_signature_string(self.path)
        if file_signature is None:
            raise Exception("Error: Could not get file signature for {self.path}")
        
        use_db_entry = False
        if file_key in size_database:
            db_entry = size_database[file_key]
            if db_entry is not None and len(db_entry) >= 3 and db_entry[2] == file_signature:
                use_db_entry = True
        
        if use_db_entry:
            w, h, _ = size_database[file_key]
        elif self.is_video:
            # Open the video file
            video = cv2.VideoCapture(self.path)
            
            # Check if video opened successfully
            if not video.isOpened():
                raise Exception(f"Error: Could not open video file {self.path}")
            
            # Get width and height
            width = int(video.get(cv2.CAP_PROP_FRAME_WIDTH))
            height = int(video.get(cv2.CAP_PROP_FRAME_HEIGHT))
            w, h = width, height
            
            # Release the video capture object immediately
            video.release()
            size_database[file_key] = (width, height, file_signature)
        else:
<<<<<<< HEAD
            # original method is significantly faster, but some images are read sideways. Not sure why. Do slow method for now.
            # process width and height
            # try:
            #     w, h = image_utils.get_image_size(self.path)
            # except image_utils.UnknownImageFormat:
            #     print_once(f'Warning: Some images in the dataset cannot be fast read. ' + \
            #                f'This process is faster for png, jpeg')
            img = load_image(self.path)
            w, h = img.size
=======
            if self.dataset_config.fast_image_size:
            # original method is significantly faster, but some images are read sideways. Not sure why. Do slow method by default.
                try:
                    w, h = image_utils.get_image_size(self.path)
                except image_utils.UnknownImageFormat:
                    print_once(f'Warning: Some images in the dataset cannot be fast read. ' + \
                            f'This process is faster for png, jpeg')
                    img = exif_transpose(Image.open(self.path))
                    w, h = img.size
            else:
                img = exif_transpose(Image.open(self.path))
                w, h = img.size
>>>>>>> 01a3c8a9
            size_database[file_key] = (w, h, file_signature)
        self.width: int = w
        self.height: int = h
        self.dataloader_transforms = kwargs.get('dataloader_transforms', None)
        super().__init__(*args, **kwargs)

        # self.caption_path: str = kwargs.get('caption_path', None)
        self.raw_caption: str = kwargs.get('raw_caption', None)
        # we scale first, then crop
        self.scale_to_width: int = kwargs.get('scale_to_width', int(self.width * self.dataset_config.scale))
        self.scale_to_height: int = kwargs.get('scale_to_height', int(self.height * self.dataset_config.scale))
        # crop values are from scaled size
        self.crop_x: int = kwargs.get('crop_x', 0)
        self.crop_y: int = kwargs.get('crop_y', 0)
        self.crop_width: int = kwargs.get('crop_width', self.scale_to_width)
        self.crop_height: int = kwargs.get('crop_height', self.scale_to_height)
        self.flip_x: bool = kwargs.get('flip_x', False)
        self.flip_y: bool = kwargs.get('flip_x', False)
        self.augments: List[str] = self.dataset_config.augments
        self.loss_multiplier: float = self.dataset_config.loss_multiplier

        self.network_weight: float = self.dataset_config.network_weight
        self.is_reg = self.dataset_config.is_reg
        self.tensor: Union[torch.Tensor, None] = None

    def cleanup(self):
        self.tensor = None
        self.cleanup_latent()
        self.cleanup_control()
        self.cleanup_inpaint()
        self.cleanup_clip_image()
        self.cleanup_mask()
        self.cleanup_unconditional()


class DataLoaderBatchDTO:
    def __init__(self, **kwargs):
        try:
            self.file_items: List['FileItemDTO'] = kwargs.get('file_items', None)
            is_latents_cached = self.file_items[0].is_latent_cached
            self.tensor: Union[torch.Tensor, None] = None
            self.latents: Union[torch.Tensor, None] = None
            self.control_tensor: Union[torch.Tensor, None] = None
            self.clip_image_tensor: Union[torch.Tensor, None] = None
            self.mask_tensor: Union[torch.Tensor, None] = None
            self.unaugmented_tensor: Union[torch.Tensor, None] = None
            self.unconditional_tensor: Union[torch.Tensor, None] = None
            self.unconditional_latents: Union[torch.Tensor, None] = None
            self.clip_image_embeds: Union[List[dict], None] = None
            self.clip_image_embeds_unconditional: Union[List[dict], None] = None
            self.sigmas: Union[torch.Tensor, None] = None  # can be added elseware and passed along training code
            self.extra_values: Union[torch.Tensor, None] = torch.tensor([x.extra_values for x in self.file_items]) if len(self.file_items[0].extra_values) > 0 else None
            if not is_latents_cached:
                # only return a tensor if latents are not cached
                self.tensor: torch.Tensor = torch.cat([x.tensor.unsqueeze(0) for x in self.file_items])
            # if we have encoded latents, we concatenate them
            self.latents: Union[torch.Tensor, None] = None
            if is_latents_cached:
                self.latents = torch.cat([x.get_latent().unsqueeze(0) for x in self.file_items])
            self.control_tensor: Union[torch.Tensor, None] = None
            # if self.file_items[0].control_tensor is not None:
            # if any have a control tensor, we concatenate them
            if any([x.control_tensor is not None for x in self.file_items]):
                # find one to use as a base
                base_control_tensor = None
                for x in self.file_items:
                    if x.control_tensor is not None:
                        base_control_tensor = x.control_tensor
                        break
                control_tensors = []
                for x in self.file_items:
                    if x.control_tensor is None:
                        control_tensors.append(torch.zeros_like(base_control_tensor))
                    else:
                        control_tensors.append(x.control_tensor)
                self.control_tensor = torch.cat([x.unsqueeze(0) for x in control_tensors])
                
            self.inpaint_tensor: Union[torch.Tensor, None] = None
            if any([x.inpaint_tensor is not None for x in self.file_items]):
                # find one to use as a base
                base_inpaint_tensor = None
                for x in self.file_items:
                    if x.inpaint_tensor is not None:
                        base_inpaint_tensor = x.inpaint_tensor
                        break
                inpaint_tensors = []
                for x in self.file_items:
                    if x.inpaint_tensor is None:
                        inpaint_tensors.append(torch.zeros_like(base_inpaint_tensor))
                    else:
                        inpaint_tensors.append(x.inpaint_tensor)
                self.inpaint_tensor = torch.cat([x.unsqueeze(0) for x in inpaint_tensors])

            self.loss_multiplier_list: List[float] = [x.loss_multiplier for x in self.file_items]

            if any([x.clip_image_tensor is not None for x in self.file_items]):
                # find one to use as a base
                base_clip_image_tensor = None
                for x in self.file_items:
                    if x.clip_image_tensor is not None:
                        base_clip_image_tensor = x.clip_image_tensor
                        break
                clip_image_tensors = []
                for x in self.file_items:
                    if x.clip_image_tensor is None:
                        clip_image_tensors.append(torch.zeros_like(base_clip_image_tensor))
                    else:
                        clip_image_tensors.append(x.clip_image_tensor)
                self.clip_image_tensor = torch.cat([x.unsqueeze(0) for x in clip_image_tensors])

            if any([x.mask_tensor is not None for x in self.file_items]):
                # find one to use as a base
                base_mask_tensor = None
                for x in self.file_items:
                    if x.mask_tensor is not None:
                        base_mask_tensor = x.mask_tensor
                        break
                mask_tensors = []
                for x in self.file_items:
                    if x.mask_tensor is None:
                        mask_tensors.append(torch.zeros_like(base_mask_tensor))
                    else:
                        mask_tensors.append(x.mask_tensor)
                self.mask_tensor = torch.cat([x.unsqueeze(0) for x in mask_tensors])

            # add unaugmented tensors for ones with augments
            if any([x.unaugmented_tensor is not None for x in self.file_items]):
                # find one to use as a base
                base_unaugmented_tensor = None
                for x in self.file_items:
                    if x.unaugmented_tensor is not None:
                        base_unaugmented_tensor = x.unaugmented_tensor
                        break
                unaugmented_tensor = []
                for x in self.file_items:
                    if x.unaugmented_tensor is None:
                        unaugmented_tensor.append(torch.zeros_like(base_unaugmented_tensor))
                    else:
                        unaugmented_tensor.append(x.unaugmented_tensor)
                self.unaugmented_tensor = torch.cat([x.unsqueeze(0) for x in unaugmented_tensor])

            # add unconditional tensors
            if any([x.unconditional_tensor is not None for x in self.file_items]):
                # find one to use as a base
                base_unconditional_tensor = None
                for x in self.file_items:
                    if x.unaugmented_tensor is not None:
                        base_unconditional_tensor = x.unconditional_tensor
                        break
                unconditional_tensor = []
                for x in self.file_items:
                    if x.unconditional_tensor is None:
                        unconditional_tensor.append(torch.zeros_like(base_unconditional_tensor))
                    else:
                        unconditional_tensor.append(x.unconditional_tensor)
                self.unconditional_tensor = torch.cat([x.unsqueeze(0) for x in unconditional_tensor])

            if any([x.clip_image_embeds is not None for x in self.file_items]):
                self.clip_image_embeds = []
                for x in self.file_items:
                    if x.clip_image_embeds is not None:
                        self.clip_image_embeds.append(x.clip_image_embeds)
                    else:
                        raise Exception("clip_image_embeds is None for some file items")

            if any([x.clip_image_embeds_unconditional is not None for x in self.file_items]):
                self.clip_image_embeds_unconditional = []
                for x in self.file_items:
                    if x.clip_image_embeds_unconditional is not None:
                        self.clip_image_embeds_unconditional.append(x.clip_image_embeds_unconditional)
                    else:
                        raise Exception("clip_image_embeds_unconditional is None for some file items")

        except Exception as e:
            print(e)
            raise e

    def get_is_reg_list(self):
        return [x.is_reg for x in self.file_items]

    def get_network_weight_list(self):
        return [x.network_weight for x in self.file_items]

    def get_caption_list(
            self,
            trigger=None,
            to_replace_list=None,
            add_if_not_present=True
    ):
        return [x.caption for x in self.file_items]

    def get_caption_short_list(
            self,
            trigger=None,
            to_replace_list=None,
            add_if_not_present=True
    ):
        return [x.caption_short for x in self.file_items]

    def cleanup(self):
        del self.latents
        del self.tensor
        del self.control_tensor
        for file_item in self.file_items:
            file_item.cleanup()<|MERGE_RESOLUTION|>--- conflicted
+++ resolved
@@ -83,17 +83,6 @@
             video.release()
             size_database[file_key] = (width, height, file_signature)
         else:
-<<<<<<< HEAD
-            # original method is significantly faster, but some images are read sideways. Not sure why. Do slow method for now.
-            # process width and height
-            # try:
-            #     w, h = image_utils.get_image_size(self.path)
-            # except image_utils.UnknownImageFormat:
-            #     print_once(f'Warning: Some images in the dataset cannot be fast read. ' + \
-            #                f'This process is faster for png, jpeg')
-            img = load_image(self.path)
-            w, h = img.size
-=======
             if self.dataset_config.fast_image_size:
             # original method is significantly faster, but some images are read sideways. Not sure why. Do slow method by default.
                 try:
@@ -101,12 +90,11 @@
                 except image_utils.UnknownImageFormat:
                     print_once(f'Warning: Some images in the dataset cannot be fast read. ' + \
                             f'This process is faster for png, jpeg')
-                    img = exif_transpose(Image.open(self.path))
+                    img = load_image(self.path)
                     w, h = img.size
             else:
-                img = exif_transpose(Image.open(self.path))
+                img = load_image(self.path)
                 w, h = img.size
->>>>>>> 01a3c8a9
             size_database[file_key] = (w, h, file_signature)
         self.width: int = w
         self.height: int = h
