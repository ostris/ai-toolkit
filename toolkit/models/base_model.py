import copy
import gc
import inspect
import json
import random
import shutil
import typing
from typing import Optional, Union, List, Literal
import os
from collections import OrderedDict
import copy
import yaml
from PIL import Image
from diffusers.pipelines.stable_diffusion_xl.pipeline_stable_diffusion_xl import rescale_noise_cfg
from torch.nn import Parameter
from tqdm import tqdm
from torchvision.transforms import Resize, transforms

from toolkit.clip_vision_adapter import ClipVisionAdapter
from toolkit.custom_adapter import CustomAdapter
from toolkit.ip_adapter import IPAdapter
from toolkit.config_modules import ModelConfig, GenerateImageConfig, ModelArch
from toolkit.models.decorator import Decorator
from toolkit.paths import KEYMAPS_ROOT
from toolkit.prompt_utils import inject_trigger_into_prompt, PromptEmbeds, concat_prompt_embeds
from toolkit.reference_adapter import ReferenceAdapter
from toolkit.sd_device_states_presets import empty_preset
from toolkit.train_tools import get_torch_dtype, apply_noise_offset
import torch
from toolkit.pipelines import CustomStableDiffusionXLPipeline
from diffusers import StableDiffusionPipeline, StableDiffusionXLPipeline, T2IAdapter, DDPMScheduler, \
    LCMScheduler, Transformer2DModel, AutoencoderTiny, ControlNetModel
import diffusers
from diffusers import \
    AutoencoderKL, \
    UNet2DConditionModel
from diffusers import PixArtAlphaPipeline
from transformers import CLIPTextModel, CLIPTokenizer, CLIPTextModelWithProjection
from torchvision.transforms import functional as TF

from toolkit.accelerator import get_accelerator, unwrap_model
from typing import TYPE_CHECKING
from toolkit.print import print_acc

if TYPE_CHECKING:
    from toolkit.lora_special import LoRASpecialNetwork
    from toolkit.data_transfer_object.data_loader import DataLoaderBatchDTO

# tell it to shut up
diffusers.logging.set_verbosity(diffusers.logging.ERROR)

SD_PREFIX_VAE = "vae"
SD_PREFIX_UNET = "unet"
SD_PREFIX_REFINER_UNET = "refiner_unet"
SD_PREFIX_TEXT_ENCODER = "te"

SD_PREFIX_TEXT_ENCODER1 = "te0"
SD_PREFIX_TEXT_ENCODER2 = "te1"

# prefixed diffusers keys
DO_NOT_TRAIN_WEIGHTS = [
    "unet_time_embedding.linear_1.bias",
    "unet_time_embedding.linear_1.weight",
    "unet_time_embedding.linear_2.bias",
    "unet_time_embedding.linear_2.weight",
    "refiner_unet_time_embedding.linear_1.bias",
    "refiner_unet_time_embedding.linear_1.weight",
    "refiner_unet_time_embedding.linear_2.bias",
    "refiner_unet_time_embedding.linear_2.weight",
]

DeviceStatePreset = Literal['cache_latents', 'generate']


class BlankNetwork:

    def __init__(self):
        self.multiplier = 1.0
        self.is_active = True
        self.is_merged_in = False
        self.can_merge_in = False

    def __enter__(self):
        self.is_active = True

    def __exit__(self, exc_type, exc_val, exc_tb):
        self.is_active = False

    def train(self):
        pass


def flush():
    torch.cuda.empty_cache()
    gc.collect()


UNET_IN_CHANNELS = 4  # Stable Diffusion の in_channels は 4 で固定。XLも同じ。
# VAE_SCALE_FACTOR = 8  # 2 ** (len(vae.config.block_out_channels) - 1) = 8


class BaseModel:
    # override these in child classes
    arch = None

    def __init__(
            self,
            device,
            model_config: ModelConfig,
            dtype='fp16',
            custom_pipeline=None,
            noise_scheduler=None,
            **kwargs
    ):
        self.accelerator = get_accelerator()
        self.custom_pipeline = custom_pipeline
        self.device = device
        self.dtype = dtype
        self.torch_dtype = get_torch_dtype(dtype)
        self.device_torch = torch.device(device)

        self.vae_device_torch = torch.device(device)
        self.vae_torch_dtype = get_torch_dtype(model_config.vae_dtype)

        self.te_device_torch = torch.device(device)
        self.te_torch_dtype = get_torch_dtype(model_config.te_dtype)

        self.model_config = model_config
        self.prediction_type = "v_prediction" if self.model_config.is_v_pred else "epsilon"

        self.device_state = None

        self.pipeline: Union[None, 'StableDiffusionPipeline',
                             'CustomStableDiffusionXLPipeline', 'PixArtAlphaPipeline']
        self.vae: Union[None, 'AutoencoderKL']
        self.model: Union[None, 'Transformer2DModel', 'UNet2DConditionModel']
        self.text_encoder: Union[None, 'CLIPTextModel',
                                 List[Union['CLIPTextModel', 'CLIPTextModelWithProjection']]]
        self.tokenizer: Union[None, 'CLIPTokenizer', List['CLIPTokenizer']]
        self.noise_scheduler: Union[None, 'DDPMScheduler'] = noise_scheduler

        self.refiner_unet: Union[None, 'UNet2DConditionModel'] = None
        self.assistant_lora: Union[None, 'LoRASpecialNetwork'] = None

        # sdxl stuff
        self.logit_scale = None
        self.ckppt_info = None
        self.is_loaded = False

        # to hold network if there is one
        self.network = None
        self.adapter: Union['ControlNetModel', 'T2IAdapter',
                            'IPAdapter', 'ReferenceAdapter', None] = None
        self.decorator: Union[Decorator, None] = None
        self.arch: ModelArch = model_config.arch

        self.use_text_encoder_1 = model_config.use_text_encoder_1
        self.use_text_encoder_2 = model_config.use_text_encoder_2

        self.config_file = None

        self.is_flow_matching = False

        self.quantize_device = self.device_torch
        self.low_vram = self.model_config.low_vram

        # merge in and preview active with -1 weight
        self.invert_assistant_lora = False
        self._after_sample_img_hooks = []
        self._status_update_hooks = []
        self.is_transformer = False

        self.sample_prompts_cache = None
        
        self.accuracy_recovery_adapter: Union[None, 'LoRASpecialNetwork'] = None
        self.is_multistage = False
        # a list of multistage boundaries starting with train step 1000 to first idx
        self.multistage_boundaries: List[float] = [0.0]
        # a list of trainable multistage boundaries
        self.trainable_multistage_boundaries: List[int] = [0]
        
        # set true for models that encode control image into text embeddings
        self.encode_control_in_text_embeddings = False
        # control images will come in as a list for encoding some things if true
        self.has_multiple_control_images = False
        # do not resize control images
        self.use_raw_control_images = False

    # properties for old arch for backwards compatibility
    @property
    def unet(self):
        return self.model
    
    # set unet to model
    @unet.setter
    def unet(self, value):
        self.model = value
        
    @property
    def transformer(self):
        return self.model
    
    @transformer.setter
    def transformer(self, value):
        self.model = value

    @property
    def unet_unwrapped(self):
        return unwrap_model(self.model)

    @property
    def model_unwrapped(self):
        return unwrap_model(self.model)

    @property
    def is_xl(self):
        return self.arch == 'sdxl'

    @property
    def is_v2(self):
        return self.arch == 'sd2'

    @property
    def is_ssd(self):
        return self.arch == 'ssd'

    @property
    def is_v3(self):
        return self.arch == 'sd3'

    @property
    def is_vega(self):
        return self.arch == 'vega'

    @property
    def is_pixart(self):
        return self.arch == 'pixart'

    @property
    def is_auraflow(self):
        return self.arch == 'auraflow'

    @property
    def is_flux(self):
        return self.arch == 'flux'

    @property
    def is_lumina2(self):
        return self.arch == 'lumina2'

    def get_bucket_divisibility(self):
        if self.vae is None:
            return 8
        try:
            divisibility = 2 ** (len(self.vae.config['block_out_channels']) - 1)
        except:
            # if we have a custom vae, it might not have this
            divisibility = 8
        
        # flux packs this again,
        if self.is_flux:
            divisibility = divisibility * 2
        return divisibility

    # these must be implemented in child classes
    def load_model(self):
        # override this in child classes
        raise NotImplementedError(
            "load_model must be implemented in child classes")

    def get_generation_pipeline(self):
        # override this in child classes
        raise NotImplementedError(
            "get_generation_pipeline must be implemented in child classes")

    def generate_single_image(
        self,
        pipeline,
        gen_config: GenerateImageConfig,
        conditional_embeds: PromptEmbeds,
        unconditional_embeds: PromptEmbeds,
        generator: torch.Generator,
        extra: dict,
    ):
        # override this in child classes
        raise NotImplementedError(
            "generate_single_image must be implemented in child classes")

    def get_noise_prediction(
        latent_model_input: torch.Tensor,
        timestep: torch.Tensor,  # 0 to 1000 scale
        text_embeddings: PromptEmbeds,
        **kwargs
    ):
        raise NotImplementedError(
            "get_noise_prediction must be implemented in child classes")

    def get_prompt_embeds(self, prompt: str, control_images=None) -> PromptEmbeds:
        raise NotImplementedError(
            "get_prompt_embeds must be implemented in child classes")
        
    def get_model_has_grad(self):
        raise NotImplementedError(
            "get_model_has_grad must be implemented in child classes")
    
    def get_te_has_grad(self):
        raise NotImplementedError(
            "get_te_has_grad must be implemented in child classes")
        
    def save_model(self, output_path, meta, save_dtype):
        # todo handle dtype without overloading anything (vram, cpu, etc)
        unwrap_model(self.pipeline).save_pretrained(
            save_directory=output_path,
            safe_serialization=True,
        )
        # save out meta config
        meta_path = os.path.join(output_path, 'aitk_meta.yaml')
        with open(meta_path, 'w') as f:
            yaml.dump(meta, f)
    # end must be implemented in child classes

    def te_train(self):
        if isinstance(self.text_encoder, list):
            for te in self.text_encoder:
                te.train()
        elif self.text_encoder is not None:
            self.text_encoder.train()

    def te_eval(self):
        if isinstance(self.text_encoder, list):
            for te in self.text_encoder:
                te.eval()
        elif self.text_encoder is not None:
            self.text_encoder.eval()

    def _after_sample_image(self, img_num, total_imgs):
        # process all hooks
        for hook in self._after_sample_img_hooks:
            hook(img_num, total_imgs)

    def add_after_sample_image_hook(self, func):
        self._after_sample_img_hooks.append(func)

    def _status_update(self, status: str):
        for hook in self._status_update_hooks:
            hook(status)

    def print_and_status_update(self, status: str):
        print_acc(status)
        self._status_update(status)

    def add_status_update_hook(self, func):
        self._status_update_hooks.append(func)

    @torch.no_grad()
    def generate_images(
            self,
            image_configs: List[GenerateImageConfig],
            sampler=None,
            pipeline: Union[None, StableDiffusionPipeline,
                            StableDiffusionXLPipeline] = None,
    ):
        network = self.network
        merge_multiplier = 1.0
        flush()
        # if using assistant, unfuse it
        if self.model_config.assistant_lora_path is not None:
            print_acc("Unloading assistant lora")
            if self.invert_assistant_lora:
                self.assistant_lora.is_active = True
                # move weights on to the device
                self.assistant_lora.force_to(
                    self.device_torch, self.torch_dtype)
            else:
                self.assistant_lora.is_active = False

        if self.model_config.inference_lora_path is not None:
            print_acc("Loading inference lora")
            self.assistant_lora.is_active = True
            # move weights on to the device
            self.assistant_lora.force_to(self.device_torch, self.torch_dtype)

        if network is not None:
            network = unwrap_model(self.network)
            network.eval()
            # check if we have the same network weight for all samples. If we do, we can merge in th
            # the network to drastically speed up inference
            unique_network_weights = set(
                [x.network_multiplier for x in image_configs])
            if len(unique_network_weights) == 1 and network.can_merge_in:
                can_merge_in = True
                merge_multiplier = unique_network_weights.pop()
                network.merge_in(merge_weight=merge_multiplier)
        else:
            network = BlankNetwork()

        self.save_device_state()
        self.set_device_state_preset('generate')

        # save current seed state for training
        rng_state = torch.get_rng_state()
        cuda_rng_state = torch.cuda.get_rng_state() if torch.cuda.is_available() else None

        if pipeline is None:
            pipeline = self.get_generation_pipeline()
            try:
                pipeline.set_progress_bar_config(disable=True)
            except:
                pass

        start_multiplier = 1.0
        if network is not None:
            start_multiplier = network.multiplier

        # pipeline.to(self.device_torch)

        with network:
            with torch.no_grad():
                if network is not None:
                    assert network.is_active

                for i in tqdm(range(len(image_configs)), desc=f"Generating Images", leave=False):
                    gen_config = image_configs[i]

                    extra = {}
                    validation_image = None
                    if self.adapter is not None and gen_config.adapter_image_path is not None:
                        validation_image = Image.open(gen_config.adapter_image_path)
                        if ".inpaint." not in gen_config.adapter_image_path:
                            validation_image = validation_image.convert("RGB")
                        else:
                            # make sure it has an alpha
                            if validation_image.mode != "RGBA":
                                raise ValueError("Inpainting images must have an alpha channel")
                        if isinstance(self.adapter, T2IAdapter):
                            # not sure why this is double??
                            validation_image = validation_image.resize(
                                (gen_config.width * 2, gen_config.height * 2))
                            extra['image'] = validation_image
                            extra['adapter_conditioning_scale'] = gen_config.adapter_conditioning_scale
                        if isinstance(self.adapter, ControlNetModel):
                            validation_image = validation_image.resize(
                                (gen_config.width, gen_config.height))
                            extra['image'] = validation_image
                            extra['controlnet_conditioning_scale'] = gen_config.adapter_conditioning_scale
                        if isinstance(self.adapter, CustomAdapter) and self.adapter.control_lora is not None:
                            validation_image = validation_image.resize((gen_config.width, gen_config.height))
                            extra['control_image'] = validation_image
                            extra['control_image_idx'] = gen_config.ctrl_idx
                        if isinstance(self.adapter, IPAdapter) or isinstance(self.adapter, ClipVisionAdapter):
                            transform = transforms.Compose([
                                transforms.ToTensor(),
                            ])
                            validation_image = transform(validation_image)
                        if isinstance(self.adapter, CustomAdapter):
                            # todo allow loading multiple
                            transform = transforms.Compose([
                                transforms.ToTensor(),
                            ])
                            validation_image = transform(validation_image)
                            self.adapter.num_images = 1
                        if isinstance(self.adapter, ReferenceAdapter):
                            # need -1 to 1
                            validation_image = transforms.ToTensor()(validation_image)
                            validation_image = validation_image * 2.0 - 1.0
                            validation_image = validation_image.unsqueeze(0)
                            self.adapter.set_reference_images(validation_image)

                    if network is not None:
                        network.multiplier = gen_config.network_multiplier
                    torch.manual_seed(gen_config.seed)
                    torch.cuda.manual_seed(gen_config.seed)

                    generator = torch.manual_seed(gen_config.seed)

                    if self.adapter is not None and isinstance(self.adapter, ClipVisionAdapter) \
                            and gen_config.adapter_image_path is not None:
                        # run through the adapter to saturate the embeds
                        conditional_clip_embeds = self.adapter.get_clip_image_embeds_from_tensors(
                            validation_image)
                        self.adapter(conditional_clip_embeds)

                    if self.adapter is not None and isinstance(self.adapter, CustomAdapter):
                        # handle condition the prompts
                        gen_config.prompt = self.adapter.condition_prompt(
                            gen_config.prompt,
                            is_unconditional=False,
                        )
                        gen_config.prompt_2 = gen_config.prompt
                        gen_config.negative_prompt = self.adapter.condition_prompt(
                            gen_config.negative_prompt,
                            is_unconditional=True,
                        )
                        gen_config.negative_prompt_2 = gen_config.negative_prompt

                    if self.adapter is not None and isinstance(self.adapter, CustomAdapter) and validation_image is not None:
                        self.adapter.trigger_pre_te(
                            tensors_0_1=validation_image,
                            is_training=False,
                            has_been_preprocessed=False,
                            quad_count=4
                        )

                    if self.sample_prompts_cache is not None:
                        conditional_embeds = self.sample_prompts_cache[i]['conditional'].to(self.device_torch, dtype=self.torch_dtype)
                        unconditional_embeds = self.sample_prompts_cache[i]['unconditional'].to(self.device_torch, dtype=self.torch_dtype)
                    else:
                        ctrl_img = None
<<<<<<< HEAD
                        # load the control images if our model uses them in text encoding
                        print(f"generate_images self.encode_control_in_text_embeddings {self.encode_control_in_text_embeddings} gen_config.ctrl_img {gen_config.ctrl_img}")
                        if self.encode_control_in_text_embeddings:
                            # collect all control images into a list
                            control_images = []

                            # check for ctrl_img (legacy support)
                            if gen_config.ctrl_img is not None:
                                ctrl_img = Image.open(gen_config.ctrl_img).convert("RGB")
                                control_images.append(
=======
                        has_control_images = False
                        if gen_config.ctrl_img is not None or gen_config.ctrl_img_1 is not None or gen_config.ctrl_img_2 is not None or gen_config.ctrl_img_3 is not None:
                            has_control_images = True
                        # load the control image if out model uses it in text encoding
                        if has_control_images and self.encode_control_in_text_embeddings:
                            ctrl_img_list = []
                    
                            if gen_config.ctrl_img is not None:
                                ctrl_img = Image.open(gen_config.ctrl_img).convert("RGB")
                                # convert to 0 to 1 tensor
                                ctrl_img = (
>>>>>>> 55b8b0e2
                                    TF.to_tensor(ctrl_img)
                                    .unsqueeze(0)
                                    .to(self.device_torch, dtype=self.torch_dtype)
                                )
<<<<<<< HEAD

                            # check for ctrl_img_1, ctrl_img_2, ctrl_img_3
                            for ctrl_attr in ['ctrl_img_1', 'ctrl_img_2', 'ctrl_img_3']:
                                ctrl_path = getattr(gen_config, ctrl_attr, None)
                                if ctrl_path is not None:
                                    ctrl_img = Image.open(ctrl_path).convert("RGB")
                                    control_images.append(
                                        TF.to_tensor(ctrl_img)
                                        .unsqueeze(0)
                                        .to(self.device_torch, dtype=self.torch_dtype)
                                    )

                            # if we have control images, use them; otherwise set to None
                            ctrl_img = control_images if control_images else None
                        print(f"generate_images encode_prompt ctrl_img {ctrl_img}")
=======
                                ctrl_img_list.append(ctrl_img)
                            
                            if gen_config.ctrl_img_1 is not None:
                                ctrl_img_1 = Image.open(gen_config.ctrl_img_1).convert("RGB")
                                # convert to 0 to 1 tensor
                                ctrl_img_1 = (
                                    TF.to_tensor(ctrl_img_1)
                                    .unsqueeze(0)
                                    .to(self.device_torch, dtype=self.torch_dtype)
                                )
                                ctrl_img_list.append(ctrl_img_1)
                            if gen_config.ctrl_img_2 is not None:
                                ctrl_img_2 = Image.open(gen_config.ctrl_img_2).convert("RGB")
                                # convert to 0 to 1 tensor
                                ctrl_img_2 = (
                                    TF.to_tensor(ctrl_img_2)
                                    .unsqueeze(0)
                                    .to(self.device_torch, dtype=self.torch_dtype)
                                )
                                ctrl_img_list.append(ctrl_img_2)
                            if gen_config.ctrl_img_3 is not None:
                                ctrl_img_3 = Image.open(gen_config.ctrl_img_3).convert("RGB")
                                # convert to 0 to 1 tensor
                                ctrl_img_3 = (
                                    TF.to_tensor(ctrl_img_3)
                                    .unsqueeze(0)
                                    .to(self.device_torch, dtype=self.torch_dtype)
                                )
                                ctrl_img_list.append(ctrl_img_3)
                            
                            if self.has_multiple_control_images:
                                ctrl_img = ctrl_img_list
                            else:
                                ctrl_img = ctrl_img_list[0] if len(ctrl_img_list) > 0 else None
>>>>>>> 55b8b0e2
                        # encode the prompt ourselves so we can do fun stuff with embeddings
                        if isinstance(self.adapter, CustomAdapter):
                            self.adapter.is_unconditional_run = False
                        conditional_embeds = self.encode_prompt(
                            gen_config.prompt, 
                            gen_config.prompt_2, 
                            force_all=True,
                            control_images=ctrl_img
                        )

                        if isinstance(self.adapter, CustomAdapter):
                            self.adapter.is_unconditional_run = True
                        unconditional_embeds = self.encode_prompt(
                            gen_config.negative_prompt, 
                            gen_config.negative_prompt_2, 
                            force_all=True,
                            control_images=ctrl_img
                        )
                        if isinstance(self.adapter, CustomAdapter):
                            self.adapter.is_unconditional_run = False

                    # allow any manipulations to take place to embeddings
                    gen_config.post_process_embeddings(
                        conditional_embeds,
                        unconditional_embeds,
                    )

                    if self.decorator is not None:
                        # apply the decorator to the embeddings
                        conditional_embeds.text_embeds = self.decorator(
                            conditional_embeds.text_embeds)
                        unconditional_embeds.text_embeds = self.decorator(
                            unconditional_embeds.text_embeds, is_unconditional=True)

                    if self.adapter is not None and isinstance(self.adapter, IPAdapter) \
                            and gen_config.adapter_image_path is not None:
                        # apply the image projection
                        conditional_clip_embeds = self.adapter.get_clip_image_embeds_from_tensors(
                            validation_image)
                        unconditional_clip_embeds = self.adapter.get_clip_image_embeds_from_tensors(validation_image,
                                                                                                    True)
                        conditional_embeds = self.adapter(
                            conditional_embeds, conditional_clip_embeds, is_unconditional=False)
                        unconditional_embeds = self.adapter(
                            unconditional_embeds, unconditional_clip_embeds, is_unconditional=True)

                    if self.adapter is not None and isinstance(self.adapter, CustomAdapter):
                        conditional_embeds = self.adapter.condition_encoded_embeds(
                            tensors_0_1=validation_image,
                            prompt_embeds=conditional_embeds,
                            is_training=False,
                            has_been_preprocessed=False,
                            is_generating_samples=True,
                        )
                        unconditional_embeds = self.adapter.condition_encoded_embeds(
                            tensors_0_1=validation_image,
                            prompt_embeds=unconditional_embeds,
                            is_training=False,
                            has_been_preprocessed=False,
                            is_unconditional=True,
                            is_generating_samples=True,
                        )

                    if self.adapter is not None and isinstance(self.adapter, CustomAdapter) and len(
                            gen_config.extra_values) > 0:
                        extra_values = torch.tensor([gen_config.extra_values], device=self.device_torch,
                                                    dtype=self.torch_dtype)
                        # apply extra values to the embeddings
                        self.adapter.add_extra_values(
                            extra_values, is_unconditional=False)
                        self.adapter.add_extra_values(torch.zeros_like(
                            extra_values), is_unconditional=True)
                        pass  # todo remove, for debugging

                    if self.refiner_unet is not None and gen_config.refiner_start_at < 1.0:
                        # if we have a refiner loaded, set the denoising end at the refiner start
                        extra['denoising_end'] = gen_config.refiner_start_at
                        extra['output_type'] = 'latent'
                        if not self.is_xl:
                            raise ValueError(
                                "Refiner is only supported for XL models")

                    conditional_embeds = conditional_embeds.to(
                        self.device_torch, dtype=self.unet.dtype)
                    unconditional_embeds = unconditional_embeds.to(
                        self.device_torch, dtype=self.unet.dtype)

                    img = self.generate_single_image(
                        pipeline,
                        gen_config,
                        conditional_embeds,
                        unconditional_embeds,
                        generator,
                        extra,
                    )

                    gen_config.save_image(img, i)
                    gen_config.log_image(img, i)
                    self._after_sample_image(i, len(image_configs))
                    flush()

                if self.adapter is not None and isinstance(self.adapter, ReferenceAdapter):
                    self.adapter.clear_memory()

        # clear pipeline and cache to reduce vram usage
        del pipeline
        torch.cuda.empty_cache()

        # restore training state
        torch.set_rng_state(rng_state)
        if cuda_rng_state is not None:
            torch.cuda.set_rng_state(cuda_rng_state)

        self.restore_device_state()
        if network is not None:
            network.train()
            network.multiplier = start_multiplier

        self.unet.to(self.device_torch, dtype=self.torch_dtype)
        if network.is_merged_in:
            network.merge_out(merge_multiplier)
        # self.tokenizer.to(original_device_dict['tokenizer'])

        # refuse loras
        if self.model_config.assistant_lora_path is not None:
            print_acc("Loading assistant lora")
            if self.invert_assistant_lora:
                self.assistant_lora.is_active = False
                # move weights off the device
                self.assistant_lora.force_to('cpu', self.torch_dtype)
            else:
                self.assistant_lora.is_active = True

        if self.model_config.inference_lora_path is not None:
            print_acc("Unloading inference lora")
            self.assistant_lora.is_active = False
            # move weights off the device
            self.assistant_lora.force_to('cpu', self.torch_dtype)
        flush()

    def get_latent_noise(
            self,
            height=None,
            width=None,
            pixel_height=None,
            pixel_width=None,
            batch_size=1,
            noise_offset=0.0,
    ):
        VAE_SCALE_FACTOR = 2 ** (
            len(self.vae.config['block_out_channels']) - 1)
        if height is None and pixel_height is None:
            raise ValueError("height or pixel_height must be specified")
        if width is None and pixel_width is None:
            raise ValueError("width or pixel_width must be specified")
        if height is None:
            height = pixel_height // VAE_SCALE_FACTOR
        if width is None:
            width = pixel_width // VAE_SCALE_FACTOR

        num_channels = self.unet_unwrapped.config['in_channels']
        if self.is_flux:
            # has 64 channels in for some reason
            num_channels = 16
        noise = torch.randn(
            (
                batch_size,
                num_channels,
                height,
                width,
            ),
            device=self.unet.device,
        )
        noise = apply_noise_offset(noise, noise_offset)
        return noise
    
    def get_latent_noise_from_latents(
        self,
        latents: torch.Tensor,
        noise_offset=0.0
    ):
        noise = torch.randn_like(latents)
        noise = apply_noise_offset(noise, noise_offset)
        return noise

    def add_noise(
            self,
            original_samples: torch.FloatTensor,
            noise: torch.FloatTensor,
            timesteps: torch.IntTensor,
            **kwargs,
    ) -> torch.FloatTensor:
        original_samples_chunks = torch.chunk(
            original_samples, original_samples.shape[0], dim=0)
        noise_chunks = torch.chunk(noise, noise.shape[0], dim=0)
        timesteps_chunks = torch.chunk(timesteps, timesteps.shape[0], dim=0)

        if len(timesteps_chunks) == 1 and len(timesteps_chunks) != len(original_samples_chunks):
            timesteps_chunks = [timesteps_chunks[0]] * \
                len(original_samples_chunks)

        noisy_latents_chunks = []

        for idx in range(original_samples.shape[0]):
            noisy_latents = self.noise_scheduler.add_noise(original_samples_chunks[idx], noise_chunks[idx],
                                                           timesteps_chunks[idx])
            noisy_latents_chunks.append(noisy_latents)

        noisy_latents = torch.cat(noisy_latents_chunks, dim=0)
        return noisy_latents

    def predict_noise(
            self,
            latents: torch.Tensor,
            text_embeddings: Union[PromptEmbeds, None] = None,
            timestep: Union[int, torch.Tensor] = 1,
            guidance_scale=7.5,
            guidance_rescale=0,
            add_time_ids=None,
            conditional_embeddings: Union[PromptEmbeds, None] = None,
            unconditional_embeddings: Union[PromptEmbeds, None] = None,
            is_input_scaled=False,
            detach_unconditional=False,
            rescale_cfg=None,
            return_conditional_pred=False,
            guidance_embedding_scale=1.0,
            bypass_guidance_embedding=False,
            batch: Union[None, 'DataLoaderBatchDTO'] = None,
            **kwargs,
    ):
        conditional_pred = None
        # get the embeddings
        if text_embeddings is None and conditional_embeddings is None:
            raise ValueError(
                "Either text_embeddings or conditional_embeddings must be specified")
        if text_embeddings is None and unconditional_embeddings is not None:
            text_embeddings = concat_prompt_embeds([
                unconditional_embeddings,  # negative embedding
                conditional_embeddings,  # positive embedding
            ])
        elif text_embeddings is None and conditional_embeddings is not None:
            # not doing cfg
            text_embeddings = conditional_embeddings

        # CFG is comparing neg and positive, if we have concatenated embeddings
        # then we are doing it, otherwise we are not and takes half the time.
        do_classifier_free_guidance = True

        # check if batch size of embeddings matches batch size of latents
        if isinstance(text_embeddings.text_embeds, list):
            te_batch_size = text_embeddings.text_embeds[0].shape[0]
        else:
            te_batch_size = text_embeddings.text_embeds.shape[0]
        if latents.shape[0] == te_batch_size:
            do_classifier_free_guidance = False
        elif latents.shape[0] * 2 != te_batch_size:
            raise ValueError(
                "Batch size of latents must be the same or half the batch size of text embeddings")
        latents = latents.to(self.device_torch)
        text_embeddings = text_embeddings.to(self.device_torch)
        timestep = timestep.to(self.device_torch)

        # if timestep is zero dim, unsqueeze it
        if len(timestep.shape) == 0:
            timestep = timestep.unsqueeze(0)

        # if we only have 1 timestep, we can just use the same timestep for all
        if timestep.shape[0] == 1 and latents.shape[0] > 1:
            # check if it is rank 1 or 2
            if len(timestep.shape) == 1:
                timestep = timestep.repeat(latents.shape[0])
            else:
                timestep = timestep.repeat(latents.shape[0], 0)

        # handle t2i adapters
        if 'down_intrablock_additional_residuals' in kwargs:
            # go through each item and concat if doing cfg and it doesnt have the same shape
            for idx, item in enumerate(kwargs['down_intrablock_additional_residuals']):
                if do_classifier_free_guidance and item.shape[0] != text_embeddings.text_embeds.shape[0]:
                    kwargs['down_intrablock_additional_residuals'][idx] = torch.cat([
                                                                                    item] * 2, dim=0)

        # handle controlnet
        if 'down_block_additional_residuals' in kwargs and 'mid_block_additional_residual' in kwargs:
            # go through each item and concat if doing cfg and it doesnt have the same shape
            for idx, item in enumerate(kwargs['down_block_additional_residuals']):
                if do_classifier_free_guidance and item.shape[0] != text_embeddings.text_embeds.shape[0]:
                    kwargs['down_block_additional_residuals'][idx] = torch.cat([
                                                                               item] * 2, dim=0)
            for idx, item in enumerate(kwargs['mid_block_additional_residual']):
                if do_classifier_free_guidance and item.shape[0] != text_embeddings.text_embeds.shape[0]:
                    kwargs['mid_block_additional_residual'][idx] = torch.cat(
                        [item] * 2, dim=0)

        def scale_model_input(model_input, timestep_tensor):
            if is_input_scaled:
                return model_input
            mi_chunks = torch.chunk(model_input, model_input.shape[0], dim=0)
            timestep_chunks = torch.chunk(
                timestep_tensor, timestep_tensor.shape[0], dim=0)
            out_chunks = []
            # unsqueeze if timestep is zero dim
            for idx in range(model_input.shape[0]):
                # if scheduler has step_index
                if hasattr(self.noise_scheduler, '_step_index'):
                    self.noise_scheduler._step_index = None
                out_chunks.append(
                    self.noise_scheduler.scale_model_input(
                        mi_chunks[idx], timestep_chunks[idx])
                )
            return torch.cat(out_chunks, dim=0)

        with torch.no_grad():
            if do_classifier_free_guidance:
                # if we are doing classifier free guidance, need to double up
                latent_model_input = torch.cat([latents] * 2, dim=0)
                timestep = torch.cat([timestep] * 2)
            else:
                latent_model_input = latents

            latent_model_input = scale_model_input(
                latent_model_input, timestep)

            # check if we need to concat timesteps
            if isinstance(timestep, torch.Tensor) and len(timestep.shape) > 1:
                ts_bs = timestep.shape[0]
                if ts_bs != latent_model_input.shape[0]:
                    if ts_bs == 1:
                        timestep = torch.cat(
                            [timestep] * latent_model_input.shape[0])
                    elif ts_bs * 2 == latent_model_input.shape[0]:
                        timestep = torch.cat([timestep] * 2, dim=0)
                    else:
                        raise ValueError(
                            f"Batch size of latents {latent_model_input.shape[0]} must be the same or half the batch size of timesteps {timestep.shape[0]}")

        # predict the noise residual
        if self.unet.device != self.device_torch:
            try:
                self.unet.to(self.device_torch)
            except Exception as e:
                pass
        if self.unet.dtype != self.torch_dtype:
            self.unet = self.unet.to(dtype=self.torch_dtype)
            
        # check if get_noise prediction has guidance_embedding_scale
        # if it does not, we dont pass it
        signatures =  inspect.signature(self.get_noise_prediction).parameters
        
        if 'guidance_embedding_scale' in signatures:
            kwargs['guidance_embedding_scale'] = guidance_embedding_scale
        if 'bypass_guidance_embedding' in signatures:
            kwargs['bypass_guidance_embedding'] = bypass_guidance_embedding
        if 'batch' in signatures:
            kwargs['batch'] = batch

        noise_pred = self.get_noise_prediction(
            latent_model_input=latent_model_input,
            timestep=timestep,
            text_embeddings=text_embeddings,
            **kwargs
        )

        conditional_pred = noise_pred

        if do_classifier_free_guidance:
            # perform guidance
            noise_pred_uncond, noise_pred_text = noise_pred.chunk(2, dim=0)
            conditional_pred = noise_pred_text
            if detach_unconditional:
                noise_pred_uncond = noise_pred_uncond.detach()
            noise_pred = noise_pred_uncond + guidance_scale * (
                noise_pred_text - noise_pred_uncond
            )
            if rescale_cfg is not None and rescale_cfg != guidance_scale:
                with torch.no_grad():
                    # do cfg at the target rescale so we can match it
                    target_pred_mean_std = noise_pred_uncond + rescale_cfg * (
                        noise_pred_text - noise_pred_uncond
                    )
                    target_mean = target_pred_mean_std.mean(
                        [1, 2, 3], keepdim=True).detach()
                    target_std = target_pred_mean_std.std(
                        [1, 2, 3], keepdim=True).detach()

                    pred_mean = noise_pred.mean(
                        [1, 2, 3], keepdim=True).detach()
                    pred_std = noise_pred.std([1, 2, 3], keepdim=True).detach()

                # match the mean and std
                noise_pred = (noise_pred - pred_mean) / pred_std
                noise_pred = (noise_pred * target_std) + target_mean

            # https://github.com/huggingface/diffusers/blob/7a91ea6c2b53f94da930a61ed571364022b21044/src/diffusers/pipelines/stable_diffusion_xl/pipeline_stable_diffusion_xl.py#L775
            if guidance_rescale > 0.0:
                # Based on 3.4. in https://arxiv.org/pdf/2305.08891.pdf
                noise_pred = rescale_noise_cfg(
                    noise_pred, noise_pred_text, guidance_rescale=guidance_rescale)

        if return_conditional_pred:
            return noise_pred, conditional_pred
        return noise_pred

    def step_scheduler(self, model_input, latent_input, timestep_tensor, noise_scheduler=None):
        if noise_scheduler is None:
            noise_scheduler = self.noise_scheduler
        # // sometimes they are on the wrong device, no idea why
        if isinstance(noise_scheduler, DDPMScheduler) or isinstance(noise_scheduler, LCMScheduler):
            try:
                noise_scheduler.betas = noise_scheduler.betas.to(
                    self.device_torch)
                noise_scheduler.alphas = noise_scheduler.alphas.to(
                    self.device_torch)
                noise_scheduler.alphas_cumprod = noise_scheduler.alphas_cumprod.to(
                    self.device_torch)
            except Exception as e:
                pass

        mi_chunks = torch.chunk(model_input, model_input.shape[0], dim=0)
        latent_chunks = torch.chunk(latent_input, latent_input.shape[0], dim=0)
        timestep_chunks = torch.chunk(
            timestep_tensor, timestep_tensor.shape[0], dim=0)
        out_chunks = []
        if len(timestep_chunks) == 1 and len(mi_chunks) > 1:
            # expand timestep to match
            timestep_chunks = timestep_chunks * len(mi_chunks)

        for idx in range(model_input.shape[0]):
            # Reset it so it is unique for the
            if hasattr(noise_scheduler, '_step_index'):
                noise_scheduler._step_index = None
            if hasattr(noise_scheduler, 'is_scale_input_called'):
                noise_scheduler.is_scale_input_called = True
            out_chunks.append(
                noise_scheduler.step(mi_chunks[idx], timestep_chunks[idx], latent_chunks[idx], return_dict=False)[
                    0]
            )
        return torch.cat(out_chunks, dim=0)

    # ref: https://github.com/huggingface/diffusers/blob/0bab447670f47c28df60fbd2f6a0f833f75a16f5/src/diffusers/pipelines/stable_diffusion/pipeline_stable_diffusion.py#L746
    def diffuse_some_steps(
            self,
            latents: torch.FloatTensor,
            text_embeddings: PromptEmbeds,
            total_timesteps: int = 1000,
            start_timesteps=0,
            guidance_scale=1,
            add_time_ids=None,
            bleed_ratio: float = 0.5,
            bleed_latents: torch.FloatTensor = None,
            is_input_scaled=False,
            return_first_prediction=False,
            **kwargs,
    ):
        timesteps_to_run = self.noise_scheduler.timesteps[start_timesteps:total_timesteps]

        first_prediction = None

        for timestep in tqdm(timesteps_to_run, leave=False):
            timestep = timestep.unsqueeze_(0)
            noise_pred, conditional_pred = self.predict_noise(
                latents,
                text_embeddings,
                timestep,
                guidance_scale=guidance_scale,
                add_time_ids=add_time_ids,
                is_input_scaled=is_input_scaled,
                return_conditional_pred=True,
                **kwargs,
            )
            # some schedulers need to run separately, so do that. (euler for example)

            if return_first_prediction and first_prediction is None:
                first_prediction = conditional_pred

            latents = self.step_scheduler(noise_pred, latents, timestep)

            # if not last step, and bleeding, bleed in some latents
            if bleed_latents is not None and timestep != self.noise_scheduler.timesteps[-1]:
                latents = (latents * (1 - bleed_ratio)) + \
                    (bleed_latents * bleed_ratio)

            # only skip first scaling
            is_input_scaled = False

        # return latents_steps
        if return_first_prediction:
            return latents, first_prediction
        return latents

    def encode_prompt(
            self,
            prompt,
            prompt2=None,
            num_images_per_prompt=1,
            force_all=False,
            long_prompts=False,
            max_length=None,
            dropout_prob=0.0,
            control_images=None,
    ) -> PromptEmbeds:
        # sd1.5 embeddings are (bs, 77, 768)
        prompt = prompt
        # if it is not a list, make it one
        if not isinstance(prompt, list):
            prompt = [prompt]

        if prompt2 is not None and not isinstance(prompt2, list):
            prompt2 = [prompt2]

        # print(f"encode_prompt self.encode_control_in_text_embeddings {self.encode_control_in_text_embeddings} control_images {control_images}")
        # if control_images in the signature, pass it. This keep from breaking plugins
        if self.encode_control_in_text_embeddings:
            return self.get_prompt_embeds(prompt, control_images=control_images)

        return self.get_prompt_embeds(prompt)

    @torch.no_grad()
    def encode_images(
            self,
            image_list: List[torch.Tensor],
            device=None,
            dtype=None
    ):
        if device is None:
            device = self.vae_device_torch
        if dtype is None:
            dtype = self.vae_torch_dtype

        latent_list = []
        # Move to vae to device if on cpu
        if self.vae.device == 'cpu':
            self.vae.to(device)
        self.vae.eval()
        self.vae.requires_grad_(False)
        # move to device and dtype
        image_list = [image.to(device, dtype=dtype) for image in image_list]

        VAE_SCALE_FACTOR = 2 ** (
            len(self.vae.config['block_out_channels']) - 1)

        # resize images if not divisible by 8
        for i in range(len(image_list)):
            image = image_list[i]
            if image.shape[1] % VAE_SCALE_FACTOR != 0 or image.shape[2] % VAE_SCALE_FACTOR != 0:
                image_list[i] = Resize((image.shape[1] // VAE_SCALE_FACTOR * VAE_SCALE_FACTOR,
                                        image.shape[2] // VAE_SCALE_FACTOR * VAE_SCALE_FACTOR))(image)

        images = torch.stack(image_list).to(device, dtype=dtype)
        if isinstance(self.vae, AutoencoderTiny):
            latents = self.vae.encode(images, return_dict=False)[0]
        else:
            latents = self.vae.encode(images).latent_dist.sample()
        shift = self.vae.config['shift_factor'] if self.vae.config['shift_factor'] is not None else 0

        # flux ref https://github.com/black-forest-labs/flux/blob/c23ae247225daba30fbd56058d247cc1b1fc20a3/src/flux/modules/autoencoder.py#L303
        # z = self.scale_factor * (z - self.shift_factor)
        latents = self.vae.config['scaling_factor'] * (latents - shift)
        latents = latents.to(device, dtype=dtype)

        return latents

    def decode_latents(
            self,
            latents: torch.Tensor,
            device=None,
            dtype=None
    ):
        if device is None:
            device = self.device
        if dtype is None:
            dtype = self.torch_dtype

        # Move to vae to device if on cpu
        if self.vae.device == 'cpu':
            self.vae.to(self.device)
        latents = latents.to(device, dtype=dtype)
        latents = (
            latents / self.vae.config['scaling_factor']) + self.vae.config['shift_factor']
        images = self.vae.decode(latents).sample
        images = images.to(device, dtype=dtype)

        return images

    def encode_image_prompt_pairs(
            self,
            prompt_list: List[str],
            image_list: List[torch.Tensor],
            device=None,
            dtype=None
    ):
        # todo check image types and expand and rescale as needed
        # device and dtype are for outputs
        if device is None:
            device = self.device
        if dtype is None:
            dtype = self.torch_dtype

        embedding_list = []
        latent_list = []
        # embed the prompts
        for prompt in prompt_list:
            embedding = self.encode_prompt(prompt).to(
                self.device_torch, dtype=dtype)
            embedding_list.append(embedding)

        return embedding_list, latent_list

    def get_weight_by_name(self, name):
        # weights begin with te{te_num}_ for text encoder
        # weights begin with unet_ for unet_
        if name.startswith('te'):
            key = name[4:]
            # text encoder
            te_num = int(name[2])
            if isinstance(self.text_encoder, list):
                return self.text_encoder[te_num].state_dict()[key]
            else:
                return self.text_encoder.state_dict()[key]
        elif name.startswith('unet'):
            key = name[5:]
            # unet
            return self.unet.state_dict()[key]

        raise ValueError(f"Unknown weight name: {name}")

    def inject_trigger_into_prompt(self, prompt, trigger=None, to_replace_list=None, add_if_not_present=False):
        return inject_trigger_into_prompt(
            prompt,
            trigger=trigger,
            to_replace_list=to_replace_list,
            add_if_not_present=add_if_not_present,
        )

    def state_dict(self, vae=True, text_encoder=True, unet=True):
        state_dict = OrderedDict()
        if vae:
            for k, v in self.vae.state_dict().items():
                new_key = k if k.startswith(
                    f"{SD_PREFIX_VAE}") else f"{SD_PREFIX_VAE}_{k}"
                state_dict[new_key] = v
        if text_encoder:
            if isinstance(self.text_encoder, list):
                for i, encoder in enumerate(self.text_encoder):
                    for k, v in encoder.state_dict().items():
                        new_key = k if k.startswith(
                            f"{SD_PREFIX_TEXT_ENCODER}{i}_") else f"{SD_PREFIX_TEXT_ENCODER}{i}_{k}"
                        state_dict[new_key] = v
            else:
                for k, v in self.text_encoder.state_dict().items():
                    new_key = k if k.startswith(
                        f"{SD_PREFIX_TEXT_ENCODER}_") else f"{SD_PREFIX_TEXT_ENCODER}_{k}"
                    state_dict[new_key] = v
        if unet:
            for k, v in self.unet.state_dict().items():
                new_key = k if k.startswith(
                    f"{SD_PREFIX_UNET}_") else f"{SD_PREFIX_UNET}_{k}"
                state_dict[new_key] = v
        return state_dict

    def named_parameters(self, vae=True, text_encoder=True, unet=True, refiner=False, state_dict_keys=False) -> \
            OrderedDict[
                str, Parameter]:
        named_params: OrderedDict[str, Parameter] = OrderedDict()
        if vae:
            for name, param in self.vae.named_parameters(recurse=True, prefix=f"{SD_PREFIX_VAE}"):
                named_params[name] = param
        if text_encoder:
            if isinstance(self.text_encoder, list):
                for i, encoder in enumerate(self.text_encoder):
                    if self.is_xl and not self.model_config.use_text_encoder_1 and i == 0:
                        # dont add these params
                        continue
                    if self.is_xl and not self.model_config.use_text_encoder_2 and i == 1:
                        # dont add these params
                        continue

                    for name, param in encoder.named_parameters(recurse=True, prefix=f"{SD_PREFIX_TEXT_ENCODER}{i}"):
                        named_params[name] = param
            else:
                for name, param in self.text_encoder.named_parameters(recurse=True, prefix=f"{SD_PREFIX_TEXT_ENCODER}"):
                    named_params[name] = param
        if unet:
            if self.is_flux or self.is_lumina2 or self.is_transformer:
                for name, param in self.unet.named_parameters(recurse=True, prefix="transformer"):
                    named_params[name] = param
            else:
                for name, param in self.unet.named_parameters(recurse=True, prefix=f"{SD_PREFIX_UNET}"):
                    named_params[name] = param

            if self.model_config.ignore_if_contains is not None:
                # remove params that contain the ignore_if_contains from named params
                for key in list(named_params.keys()):
                    if any([s in f"transformer.{key}" for s in self.model_config.ignore_if_contains]):
                        del named_params[key]
            if self.model_config.only_if_contains is not None:
                # remove params that do not contain the only_if_contains from named params
                for key in list(named_params.keys()):
                    if not any([s in f"transformer.{key}" for s in self.model_config.only_if_contains]):
                        del named_params[key]

        if refiner:
            for name, param in self.refiner_unet.named_parameters(recurse=True, prefix=f"{SD_PREFIX_REFINER_UNET}"):
                named_params[name] = param

        # convert to state dict keys, jsut replace . with _ on keys
        if state_dict_keys:
            new_named_params = OrderedDict()
            for k, v in named_params.items():
                # replace only the first . with an _
                new_key = k.replace('.', '_', 1)
                new_named_params[new_key] = v
            named_params = new_named_params

        return named_params

    def save(self, output_file: str, meta: OrderedDict, save_dtype=get_torch_dtype('fp16'), logit_scale=None):
        self.save_model(
            output_path=output_file,
            meta=meta,
            save_dtype=save_dtype
        )

    def prepare_optimizer_params(
            self,
            unet=False,
            text_encoder=False,
            text_encoder_lr=None,
            unet_lr=None,
            refiner_lr=None,
            refiner=False,
            default_lr=1e-6,
    ):
        # todo maybe only get locon ones?
        # not all items are saved, to make it match, we need to match out save mappings
        # and not train anything not mapped. Also add learning rate
        version = 'sd1'
        if self.is_xl:
            version = 'sdxl'
        if self.is_v2:
            version = 'sd2'
        mapping_filename = f"stable_diffusion_{version}.json"
        mapping_path = os.path.join(KEYMAPS_ROOT, mapping_filename)
        with open(mapping_path, 'r') as f:
            mapping = json.load(f)
        ldm_diffusers_keymap = mapping['ldm_diffusers_keymap']

        trainable_parameters = []

        # we use state dict to find params

        if unet:
            named_params = self.named_parameters(
                vae=False, unet=unet, text_encoder=False, state_dict_keys=True)
            unet_lr = unet_lr if unet_lr is not None else default_lr
            params = []
            for param in named_params.values():
                if param.requires_grad:
                    params.append(param)
           
            param_data = {"params": params, "lr": unet_lr}
            trainable_parameters.append(param_data)
            print_acc(f"Found {len(params)} trainable parameter in unet")

        if text_encoder:
            named_params = self.named_parameters(
                vae=False, unet=False, text_encoder=text_encoder, state_dict_keys=True)
            text_encoder_lr = text_encoder_lr if text_encoder_lr is not None else default_lr
            params = []
            for key, diffusers_key in ldm_diffusers_keymap.items():
                if diffusers_key in named_params and diffusers_key not in DO_NOT_TRAIN_WEIGHTS:
                    if named_params[diffusers_key].requires_grad:
                        params.append(named_params[diffusers_key])
            param_data = {"params": params, "lr": text_encoder_lr}
            trainable_parameters.append(param_data)

            print_acc(
                f"Found {len(params)} trainable parameter in text encoder")

        if refiner:
            named_params = self.named_parameters(vae=False, unet=False, text_encoder=False, refiner=True,
                                                 state_dict_keys=True)
            refiner_lr = refiner_lr if refiner_lr is not None else default_lr
            params = []
            for key, diffusers_key in ldm_diffusers_keymap.items():
                diffusers_key = f"refiner_{diffusers_key}"
                if diffusers_key in named_params and diffusers_key not in DO_NOT_TRAIN_WEIGHTS:
                    if named_params[diffusers_key].requires_grad:
                        params.append(named_params[diffusers_key])
            param_data = {"params": params, "lr": refiner_lr}
            trainable_parameters.append(param_data)

            print_acc(f"Found {len(params)} trainable parameter in refiner")

        return trainable_parameters

    def save_device_state(self):
        # saves the current device state for all modules
        # this is useful for when we want to alter the state and restore it
        unet_has_grad = self.get_model_has_grad()

        self.device_state = {
            **empty_preset,
            'vae': {
                'training': self.vae.training,
                'device': self.vae.device,
            },
            'unet': {
                'training': self.unet.training,
                'device': self.unet.device,
                'requires_grad': unet_has_grad,
            },
        }
        if isinstance(self.text_encoder, list):
            self.device_state['text_encoder']: List[dict] = []
            for encoder in self.text_encoder:
                te_has_grad = self.get_te_has_grad()
                self.device_state['text_encoder'].append({
                    'training': encoder.training,
                    'device': encoder.device,
                    # todo there has to be a better way to do this
                    'requires_grad': te_has_grad
                })
        else:
            te_has_grad = self.get_te_has_grad()

            self.device_state['text_encoder'] = {
                'training': self.text_encoder.training,
                'device': self.text_encoder.device,
                'requires_grad': te_has_grad
            }
        if self.adapter is not None:
            if isinstance(self.adapter, IPAdapter):
                requires_grad = self.adapter.image_proj_model.training
                adapter_device = self.unet.device
            elif isinstance(self.adapter, T2IAdapter):
                requires_grad = self.adapter.adapter.conv_in.weight.requires_grad
                adapter_device = self.adapter.device
            elif isinstance(self.adapter, ControlNetModel):
                requires_grad = self.adapter.conv_in.training
                adapter_device = self.adapter.device
            elif isinstance(self.adapter, ClipVisionAdapter):
                requires_grad = self.adapter.embedder.training
                adapter_device = self.adapter.device
            elif isinstance(self.adapter, CustomAdapter):
                requires_grad = self.adapter.training
                adapter_device = self.adapter.device
            elif isinstance(self.adapter, ReferenceAdapter):
                # todo update this!!
                requires_grad = True
                adapter_device = self.adapter.device
            else:
                raise ValueError(f"Unknown adapter type: {type(self.adapter)}")
            self.device_state['adapter'] = {
                'training': self.adapter.training,
                'device': adapter_device,
                'requires_grad': requires_grad,
            }

        if self.refiner_unet is not None:
            self.device_state['refiner_unet'] = {
                'training': self.refiner_unet.training,
                'device': self.refiner_unet.device,
                'requires_grad': self.refiner_unet.conv_in.weight.requires_grad,
            }

    def restore_device_state(self):
        # restores the device state for all modules
        # this is useful for when we want to alter the state and restore it
        if self.device_state is None:
            return
        self.set_device_state(self.device_state)
        self.device_state = None

    def set_device_state(self, state):
        if state['vae']['training']:
            self.vae.train()
        else:
            self.vae.eval()
        self.vae.to(state['vae']['device'])
        if state['unet']['training']:
            self.unet.train()
        else:
            self.unet.eval()
        self.unet.to(state['unet']['device'])
        if state['unet']['requires_grad']:
            self.unet.requires_grad_(True)
        else:
            self.unet.requires_grad_(False)
        if isinstance(self.text_encoder, list):
            for i, encoder in enumerate(self.text_encoder):
                if isinstance(state['text_encoder'], list):
                    if state['text_encoder'][i]['training']:
                        encoder.train()
                    else:
                        encoder.eval()
                    encoder.to(state['text_encoder'][i]['device'])
                    encoder.requires_grad_(
                        state['text_encoder'][i]['requires_grad'])
                else:
                    if state['text_encoder']['training']:
                        encoder.train()
                    else:
                        encoder.eval()
                    encoder.to(state['text_encoder']['device'])
                    encoder.requires_grad_(
                        state['text_encoder']['requires_grad'])
        else:
            if state['text_encoder']['training']:
                self.text_encoder.train()
            else:
                self.text_encoder.eval()
            self.text_encoder.to(state['text_encoder']['device'])
            self.text_encoder.requires_grad_(
                state['text_encoder']['requires_grad'])

        if self.adapter is not None:
            self.adapter.to(state['adapter']['device'])
            self.adapter.requires_grad_(state['adapter']['requires_grad'])
            if state['adapter']['training']:
                self.adapter.train()
            else:
                self.adapter.eval()

        if self.refiner_unet is not None:
            self.refiner_unet.to(state['refiner_unet']['device'])
            self.refiner_unet.requires_grad_(
                state['refiner_unet']['requires_grad'])
            if state['refiner_unet']['training']:
                self.refiner_unet.train()
            else:
                self.refiner_unet.eval()
        flush()

    def set_device_state_preset(self, device_state_preset: DeviceStatePreset):
        # sets a preset for device state

        # save current state first
        self.save_device_state()

        active_modules = []
        training_modules = []
        if device_state_preset in ['cache_latents']:
            active_modules = ['vae']
        if device_state_preset in ['cache_clip']:
            active_modules = ['clip']
        if device_state_preset in ['generate']:
            active_modules = ['vae', 'unet',
                              'text_encoder', 'adapter', 'refiner_unet']

        state = copy.deepcopy(empty_preset)
        # vae
        state['vae'] = {
            'training': 'vae' in training_modules,
            'device': self.vae_device_torch if 'vae' in active_modules else 'cpu',
            'requires_grad': 'vae' in training_modules,
        }

        # unet
        state['unet'] = {
            'training': 'unet' in training_modules,
            'device': self.device_torch if 'unet' in active_modules else 'cpu',
            'requires_grad': 'unet' in training_modules,
        }

        if self.refiner_unet is not None:
            state['refiner_unet'] = {
                'training': 'refiner_unet' in training_modules,
                'device': self.device_torch if 'refiner_unet' in active_modules else 'cpu',
                'requires_grad': 'refiner_unet' in training_modules,
            }

        # text encoder
        if isinstance(self.text_encoder, list):
            state['text_encoder'] = []
            for i, encoder in enumerate(self.text_encoder):
                state['text_encoder'].append({
                    'training': 'text_encoder' in training_modules,
                    'device': self.te_device_torch if 'text_encoder' in active_modules else 'cpu',
                    'requires_grad': 'text_encoder' in training_modules,
                })
        else:
            state['text_encoder'] = {
                'training': 'text_encoder' in training_modules,
                'device': self.te_device_torch if 'text_encoder' in active_modules else 'cpu',
                'requires_grad': 'text_encoder' in training_modules,
            }

        if self.adapter is not None:
            state['adapter'] = {
                'training': 'adapter' in training_modules,
                'device': self.device_torch if 'adapter' in active_modules else 'cpu',
                'requires_grad': 'adapter' in training_modules,
            }

        self.set_device_state(state)

    def text_encoder_to(self, *args, **kwargs):
        if isinstance(self.text_encoder, list):
            for encoder in self.text_encoder:
                encoder.to(*args, **kwargs)
        else:
            self.text_encoder.to(*args, **kwargs)
    
    def convert_lora_weights_before_save(self, state_dict):
        # can be overridden in child classes to convert weights before saving
        return state_dict
    
    def convert_lora_weights_before_load(self, state_dict):
        # can be overridden in child classes to convert weights before loading
        return state_dict
    
    def condition_noisy_latents(self, latents: torch.Tensor, batch:'DataLoaderBatchDTO'):
        # can be overridden in child classes to condition latents before noise prediction
        return latents
    
    def get_transformer_block_names(self) -> Optional[List[str]]:
        # override in child classes to get transformer block names for lora targeting
        return None
    
    def get_base_model_version(self) -> str:
        # override in child classes to get the base model version
        return "unknown"

    def get_model_to_train(self):
        # called to get model to attach LoRAs to. Can be overridden in child classes
        return self.unet<|MERGE_RESOLUTION|>--- conflicted
+++ resolved
@@ -506,18 +506,6 @@
                         unconditional_embeds = self.sample_prompts_cache[i]['unconditional'].to(self.device_torch, dtype=self.torch_dtype)
                     else:
                         ctrl_img = None
-<<<<<<< HEAD
-                        # load the control images if our model uses them in text encoding
-                        print(f"generate_images self.encode_control_in_text_embeddings {self.encode_control_in_text_embeddings} gen_config.ctrl_img {gen_config.ctrl_img}")
-                        if self.encode_control_in_text_embeddings:
-                            # collect all control images into a list
-                            control_images = []
-
-                            # check for ctrl_img (legacy support)
-                            if gen_config.ctrl_img is not None:
-                                ctrl_img = Image.open(gen_config.ctrl_img).convert("RGB")
-                                control_images.append(
-=======
                         has_control_images = False
                         if gen_config.ctrl_img is not None or gen_config.ctrl_img_1 is not None or gen_config.ctrl_img_2 is not None or gen_config.ctrl_img_3 is not None:
                             has_control_images = True
@@ -529,28 +517,10 @@
                                 ctrl_img = Image.open(gen_config.ctrl_img).convert("RGB")
                                 # convert to 0 to 1 tensor
                                 ctrl_img = (
->>>>>>> 55b8b0e2
                                     TF.to_tensor(ctrl_img)
                                     .unsqueeze(0)
                                     .to(self.device_torch, dtype=self.torch_dtype)
                                 )
-<<<<<<< HEAD
-
-                            # check for ctrl_img_1, ctrl_img_2, ctrl_img_3
-                            for ctrl_attr in ['ctrl_img_1', 'ctrl_img_2', 'ctrl_img_3']:
-                                ctrl_path = getattr(gen_config, ctrl_attr, None)
-                                if ctrl_path is not None:
-                                    ctrl_img = Image.open(ctrl_path).convert("RGB")
-                                    control_images.append(
-                                        TF.to_tensor(ctrl_img)
-                                        .unsqueeze(0)
-                                        .to(self.device_torch, dtype=self.torch_dtype)
-                                    )
-
-                            # if we have control images, use them; otherwise set to None
-                            ctrl_img = control_images if control_images else None
-                        print(f"generate_images encode_prompt ctrl_img {ctrl_img}")
-=======
                                 ctrl_img_list.append(ctrl_img)
                             
                             if gen_config.ctrl_img_1 is not None:
@@ -585,7 +555,6 @@
                                 ctrl_img = ctrl_img_list
                             else:
                                 ctrl_img = ctrl_img_list[0] if len(ctrl_img_list) > 0 else None
->>>>>>> 55b8b0e2
                         # encode the prompt ourselves so we can do fun stuff with embeddings
                         if isinstance(self.adapter, CustomAdapter):
                             self.adapter.is_unconditional_run = False
@@ -1095,8 +1064,6 @@
 
         if prompt2 is not None and not isinstance(prompt2, list):
             prompt2 = [prompt2]
-
-        # print(f"encode_prompt self.encode_control_in_text_embeddings {self.encode_control_in_text_embeddings} control_images {control_images}")
         # if control_images in the signature, pass it. This keep from breaking plugins
         if self.encode_control_in_text_embeddings:
             return self.get_prompt_embeds(prompt, control_images=control_images)
