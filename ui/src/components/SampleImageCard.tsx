import React, { useRef, useEffect, useState, ReactNode } from 'react';
import { isVideo } from '@/utils/basic';

interface SampleImageCardProps {
  imageUrl: string;
  alt: string;
  numSamples: number;
  sampleImages: string[];
  children?: ReactNode;
  className?: string;
  onDelete?: () => void;
  onClick?: () => void;
  /** pass your scroll container element (e.g. containerRef.current) */
  observerRoot?: Element | null;
  /** optional: tweak pre-load buffer */
  rootMargin?: string; // default '200px 0px'
}

const SampleImageCard: React.FC<SampleImageCardProps> = ({
  imageUrl,
  alt,
  numSamples,
  sampleImages,
  children,
  className = '',
  onClick = () => {},
  observerRoot = null,
  rootMargin = '200px 0px',
}) => {
  const cardRef = useRef<HTMLDivElement>(null);
  const videoRef = useRef<HTMLVideoElement | null>(null);
  const [isVisible, setIsVisible] = useState(false);
  const [loaded, setLoaded] = useState(false);

  // Observe both enter and exit
  useEffect(() => {
    const el = cardRef.current;
    if (!el) return;

    const observer = new IntersectionObserver(
      entries => {
        for (const entry of entries) {
          if (entry.target === el) {
            setIsVisible(entry.isIntersecting);
          }
        }
      },
      {
        root: observerRoot ?? null,
        threshold: 0.01,
        rootMargin,
      },
    );

    observer.observe(el);
    return () => observer.disconnect();
  }, [observerRoot, rootMargin]);

  // Pause video when leaving viewport
  useEffect(() => {
    if (!isVideo(imageUrl)) return;
    const v = videoRef.current;
    if (!v) return;
    if (!isVisible && !v.paused) {
      try {
        v.pause();
      } catch {}
    }
  }, [isVisible, imageUrl]);

  const handleLoad = () => setLoaded(true);

  return (
    <div className={`flex flex-col ${className}`}>
      <div ref={cardRef} className="relative w-full cursor-pointer" style={{ paddingBottom: '100%' }} onClick={onClick}>
        <div className="absolute inset-0 rounded-t-lg shadow-md">
<<<<<<< HEAD
          {isVisible && (
            <>
              {isVideo(imageUrl) ? (
                <video
                  src={`/aitoolkit/api/img/${encodeURIComponent(imageUrl)}`}
                  className={`w-full h-full object-cover`}
                  autoPlay={false}
                  loop
                  muted
                  playsInline
                />
              ) : (
                <img
                  src={`/aitoolkit/api/img/${encodeURIComponent(imageUrl)}`}
                  alt={alt}
                  onLoad={handleLoad}
                  className={`w-full h-full object-cover transition-opacity duration-300 ${
                    loaded ? 'opacity-100' : 'opacity-0'
                  }`}
                />
              )}
            </>
          )}
          {children && <div className="absolute inset-0 flex items-center justify-center">{children}</div>}
=======
          {isVisible ? (
            isVideo(imageUrl) ? (
              <video
                ref={videoRef}
                src={`/api/img/${encodeURIComponent(imageUrl)}`}
                className="w-full h-full object-cover"
                preload="none"
                playsInline
                muted
                loop
                controls={false}
              />
            ) : (
              <img
                src={`/api/img/${encodeURIComponent(imageUrl)}`}
                alt={alt}
                onLoad={handleLoad}
                loading="lazy"
                decoding="async"
                className={`w-full h-full object-cover transition-opacity duration-300 ${
                  loaded ? 'opacity-100' : 'opacity-0'
                }`}
              />
            )
          ) : null}

          {children && isVisible && <div className="absolute inset-0 flex items-center justify-center">{children}</div>}
>>>>>>> 21bb8a2b
        </div>
      </div>
    </div>
  );
};

export default SampleImageCard;<|MERGE_RESOLUTION|>--- conflicted
+++ resolved
@@ -74,37 +74,11 @@
     <div className={`flex flex-col ${className}`}>
       <div ref={cardRef} className="relative w-full cursor-pointer" style={{ paddingBottom: '100%' }} onClick={onClick}>
         <div className="absolute inset-0 rounded-t-lg shadow-md">
-<<<<<<< HEAD
-          {isVisible && (
-            <>
-              {isVideo(imageUrl) ? (
-                <video
-                  src={`/aitoolkit/api/img/${encodeURIComponent(imageUrl)}`}
-                  className={`w-full h-full object-cover`}
-                  autoPlay={false}
-                  loop
-                  muted
-                  playsInline
-                />
-              ) : (
-                <img
-                  src={`/aitoolkit/api/img/${encodeURIComponent(imageUrl)}`}
-                  alt={alt}
-                  onLoad={handleLoad}
-                  className={`w-full h-full object-cover transition-opacity duration-300 ${
-                    loaded ? 'opacity-100' : 'opacity-0'
-                  }`}
-                />
-              )}
-            </>
-          )}
-          {children && <div className="absolute inset-0 flex items-center justify-center">{children}</div>}
-=======
           {isVisible ? (
             isVideo(imageUrl) ? (
               <video
                 ref={videoRef}
-                src={`/api/img/${encodeURIComponent(imageUrl)}`}
+                src={`/aitoolkit/api/img/${encodeURIComponent(imageUrl)}`}
                 className="w-full h-full object-cover"
                 preload="none"
                 playsInline
@@ -114,7 +88,7 @@
               />
             ) : (
               <img
-                src={`/api/img/${encodeURIComponent(imageUrl)}`}
+                src={`/aitoolkit/api/img/${encodeURIComponent(imageUrl)}`}
                 alt={alt}
                 onLoad={handleLoad}
                 loading="lazy"
@@ -127,7 +101,6 @@
           ) : null}
 
           {children && isVisible && <div className="absolute inset-0 flex items-center justify-center">{children}</div>}
->>>>>>> 21bb8a2b
         </div>
       </div>
     </div>
