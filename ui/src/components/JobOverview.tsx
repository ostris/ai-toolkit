--- conflicted
+++ resolved
@@ -157,15 +157,9 @@
 
       {/* GPU Widget Panel */}
       <div className="col-span-1">
-<<<<<<< HEAD
         <div  className="mb-4">
-          {isGPUInfoLoaded && gpuList.length > 0 ? <GPUWidget gpu={gpuList[0]} /> : null}
-=======
-        <div>{isCPUInfoLoaded && cpuInfo && <CPUWidget cpu={cpuInfo} />}</div>
-        <div className="mt-4">{isGPUInfoLoaded && gpuList.length > 0 && <GPUWidget gpu={gpuList[0]} />}</div>
-        <div className="mt-4">
-          <FilesWidget jobID={job.id} />
->>>>>>> dfc85f0b
+          {isCPUInfoLoaded && cpuInfo && <CPUWidget cpu={cpuInfo} />}</div>
+        <div className="mt-4">{isGPUInfoLoaded && gpuList.length > 0 ? <GPUWidget gpu={gpuList[0]} /> : null}
         </div>
         <FilesWidget jobID={job.id} />
       </div>
