--- conflicted
+++ resolved
@@ -17,14 +17,10 @@
   | 'sample.ctrl_img'
   | 'datasets.num_frames'
   | 'model.multistage'
-<<<<<<< HEAD
-  | 'model.low_vram';
-=======
   | 'model.layer_offloading'
   | 'model.low_vram'
   | 'model.qie.match_target_res'
   | 'model.assistant_lora_path';
->>>>>>> 26f4f024
 type ModelGroup = 'image' | 'instruction' | 'video';
 
 export interface ModelArch {
@@ -423,8 +419,6 @@
     disableSections: ['network.conv'],
     additionalSections: ['datasets.control_path', 'sample.ctrl_img'],
   },
-<<<<<<< HEAD
-=======
   {
     name: 'flux2',
     label: 'FLUX.2',
@@ -503,7 +497,6 @@
     disableSections: ['network.conv'],
     additionalSections: ['model.low_vram', 'model.layer_offloading'],
   },
->>>>>>> 26f4f024
 ].sort((a, b) => {
   // Sort by label, case-insensitive
   return a.label.localeCompare(b.label, undefined, { sensitivity: 'base' });
