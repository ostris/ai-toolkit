import type { NextConfig } from 'next';

const nextConfig: NextConfig = {
<<<<<<< HEAD
  basePath: '/aitoolkit',
=======
  devIndicators: {
    buildActivity: false,
  },
>>>>>>> 21bb8a2b
  typescript: {
    // Remove this. Build fails because of route types
    ignoreBuildErrors: true,
  },
  experimental: {
    serverActions: {
      bodySizeLimit: '100mb',
    },
  },
};

export default nextConfig;<|MERGE_RESOLUTION|>--- conflicted
+++ resolved
@@ -1,13 +1,10 @@
 import type { NextConfig } from 'next';
 
 const nextConfig: NextConfig = {
-<<<<<<< HEAD
   basePath: '/aitoolkit',
-=======
   devIndicators: {
     buildActivity: false,
   },
->>>>>>> 21bb8a2b
   typescript: {
     // Remove this. Build fails because of route types
     ignoreBuildErrors: true,
