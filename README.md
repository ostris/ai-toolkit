# AI Toolkit by Ostris

AI Toolkit is an all in one training suite for diffusion models. I try to support all the latest models on consumer grade hardware. Image and video models. It can be run as a GUI or CLI. It is designed to be easy to use but still have every feature imaginable.

## Support My Work

If you enjoy my projects or use them commercially, please consider sponsoring me. Every bit helps! 💖

[Sponsor on GitHub](https://github.com/orgs/ostris) | [Support on Patreon](https://www.patreon.com/ostris) | [Donate on PayPal](https://www.paypal.com/donate/?hosted_button_id=9GEFUKC8T9R9W)

### Current Sponsors

All of these people / organizations are the ones who selflessly make this project possible. Thank you!!

_Last updated: 2025-12-17 22:19 UTC_

<p align="center">
<a href="https://x.com/NuxZoe" target="_blank" rel="noopener noreferrer"><img src="https://pbs.twimg.com/profile_images/1919488160125616128/QAZXTMEj_400x400.png" alt="a16z" width="280" height="280" style="border-radius:8px;margin:5px;display: inline-block;"></a>
<a href="https://github.com/replicate" target="_blank" rel="noopener noreferrer"><img src="https://avatars.githubusercontent.com/u/60410876?v=4" alt="Replicate" width="280" height="280" style="border-radius:8px;margin:5px;display: inline-block;"></a>
<a href="https://github.com/huggingface" target="_blank" rel="noopener noreferrer"><img src="https://avatars.githubusercontent.com/u/25720743?v=4" alt="Hugging Face" width="280" height="280" style="border-radius:8px;margin:5px;display: inline-block;"></a>
</p>
<hr style="width:100%;border:none;height:2px;background:#ddd;margin:30px 0;">
<p align="center">
<a href="https://www.pixelcut.ai/" target="_blank" rel="noopener noreferrer"><img src="https://pbs.twimg.com/profile_images/1496882159658885133/11asz2Sc_400x400.jpg" alt="Pixelcut" width="200" height="200" style="border-radius:8px;margin:5px;display: inline-block;"></a>
<a href="https://github.com/weights-ai" target="_blank" rel="noopener noreferrer"><img src="https://avatars.githubusercontent.com/u/185568492?v=4" alt="Weights" width="200" height="200" style="border-radius:8px;margin:5px;display: inline-block;"></a>
<a href="https://github.com/josephrocca" target="_blank" rel="noopener noreferrer"><img src="https://avatars.githubusercontent.com/u/1167575?u=92d92921b4cb5c8c7e225663fed53c4b41897736&v=4" alt="josephrocca" width="200" height="200" style="border-radius:8px;margin:5px;display: inline-block;"></a>
<img src="https://c8.patreon.com/4/200/93304/J" alt="Joseph Rocca" width="200" height="200" style="border-radius:8px;margin:5px;display: inline-block;">
<img src="https://c10.patreonusercontent.com/4/patreon-media/p/user/161471720/dd330b4036d44a5985ed5985c12a5def/eyJ3IjoyMDB9/1.jpeg?token-hash=k1f4Vv7TevzYa9tqlzAjsogYmkZs8nrXQohPCDGJGkc%3D" alt="Vladimir Sotnikov" width="200" height="200" style="border-radius:8px;margin:5px;display: inline-block;">
<img src="https://c8.patreon.com/4/200/33158543/C" alt="clement Delangue" width="200" height="200" style="border-radius:8px;margin:5px;display: inline-block;">
<img src="https://c10.patreonusercontent.com/4/patreon-media/p/user/8654302/b0f5ebedc62a47c4b56222693e1254e9/eyJ3IjoyMDB9/2.jpeg?token-hash=suI7_QjKUgWpdPuJPaIkElkTrXfItHlL8ZHLPT-w_d4%3D" alt="Misch Strotz" width="200" height="200" style="border-radius:8px;margin:5px;display: inline-block;">
</p>
<hr style="width:100%;border:none;height:2px;background:#ddd;margin:30px 0;">
<p align="center">
<img src="https://c10.patreonusercontent.com/4/patreon-media/p/user/120239481/49b1ce70d3d24704b8ec34de24ec8f55/eyJ3IjoyMDB9/1.jpeg?token-hash=o0y1JqSXqtGvVXnxb06HMXjQXs6OII9yMMx5WyyUqT4%3D" alt="nitish PNR" width="150" height="150" style="border-radius:8px;margin:5px;display: inline-block;">
<img src="https://c10.patreonusercontent.com/4/patreon-media/p/user/152118848/3b15a43d71714552b5ed1c9f84e66adf/eyJ3IjoyMDB9/1.png?token-hash=MKf3sWHz0MFPm_OAFjdsNvxoBfN5B5l54mn1ORdlRy8%3D" alt="Kristjan Retter" width="150" height="150" style="border-radius:8px;margin:5px;display: inline-block;">
<img src="https://c10.patreonusercontent.com/4/patreon-media/p/user/2298192/1228b69bd7d7481baf3103315183250d/eyJ3IjoyMDB9/1.jpg?token-hash=opN1e4r4Nnvqbtr8R9HI8eyf9m5F50CiHDOdHzb4UcA%3D" alt="Mohamed Oumoumad" width="150" height="150" style="border-radius:8px;margin:5px;display: inline-block;">
<img src="https://c8.patreon.com/4/200/548524/S" alt="Steve Hanff" width="150" height="150" style="border-radius:8px;margin:5px;display: inline-block;">
<img src="https://c8.patreon.com/4/200/8449560/P" alt="Patron" width="150" height="150" style="border-radius:8px;margin:5px;display: inline-block;">
<img src="https://c10.patreonusercontent.com/4/patreon-media/p/user/169502989/220069e79ce745b29237e94c22a729df/eyJ3IjoyMDB9/1.png?token-hash=E8E2JOqx66k2zMtYUw8Gy57dw-gVqA6OPpdCmWFFSFw%3D" alt="Timothy Bielec" width="150" height="150" style="border-radius:8px;margin:5px;display: inline-block;">
</p>
<hr style="width:100%;border:none;height:2px;background:#ddd;margin:30px 0;">
<p align="center">
<img src="https://c10.patreonusercontent.com/4/patreon-media/p/user/9547341/bb35d9a222fd460e862e960ba3eacbaf/eyJ3IjoyMDB9/1.jpeg?token-hash=Q2XGDvkCbiONeWNxBCTeTMOcuwTjOaJ8Z-CAf5xq3Hs%3D" alt="Travis Harrington" width="100" height="100" style="border-radius:8px;margin:5px;display: inline-block;">
<img src="https://c10.patreonusercontent.com/4/patreon-media/p/user/5021048/c6beacab0fdb4568bf9f0d549aa4bc44/eyJ3IjoyMDB9/1.jpeg?token-hash=JTEtFVzUeU7pQw4R3eSn6rGgqgi44uc2rDBAv6F6A4o%3D" alt="Infinite " width="100" height="100" style="border-radius:8px;margin:5px;display: inline-block;">
<a href="https://x.com/NuxZoe" target="_blank" rel="noopener noreferrer"><img src="https://pbs.twimg.com/profile_images/1916482710069014528/RDLnPRSg_400x400.jpg" alt="tungsten" width="100" height="100" style="border-radius:8px;margin:5px;display: inline-block;"></a>
<a href="https://github.com/E2GO" target="_blank" rel="noopener noreferrer"><img src="https://avatars.githubusercontent.com/u/1776669?u=bf52b2691fa7d1e421d6167b804a2c1cf3b229e7&v=4" alt="E2GO" width="100" height="100" style="border-radius:8px;margin:5px;display: inline-block;"></a>
<img src="https://c8.patreon.com/4/200/7478272/T" alt="Totoro " width="100" height="100" style="border-radius:8px;margin:5px;display: inline-block;">
<a href="https://clwill.com/" target="_blank" rel="noopener noreferrer"><img src="https://images.squarespace-cdn.com/content/v1/63d444727a5d5f304f89eebe/c9def9ce-3824-404d-a8bb-96b6236338ca/favicon.ico?format=100w" alt="Christopher Williams" width="100" height="100" style="border-radius:8px;margin:5px;display: inline-block;"></a>
<a href="http://www.ir-ltd.net" target="_blank" rel="noopener noreferrer"><img src="https://pbs.twimg.com/profile_images/1602579392198283264/6Tm2GYus_400x400.jpg" alt="IR-Entertainment Ltd" width="100" height="100" style="border-radius:8px;margin:5px;display: inline-block;"></a>
<img src="https://c10.patreonusercontent.com/4/patreon-media/p/user/27288932/6c35d2d961ee4e14a7a368c990791315/eyJ3IjoyMDB9/1.jpeg?token-hash=TGIto_PGEG2NEKNyqwzEnRStOkhrjb3QlMhHA3raKJY%3D" alt="David Garrido" width="100" height="100" style="border-radius:8px;margin:5px;display: inline-block;">
<img src="https://c8.patreon.com/4/200/33228112/J" alt="Jimmy Simmons" width="100" height="100" style="border-radius:8px;margin:5px;display: inline-block;">
<a href="https://www.runcomfy.com/trainer/ai-toolkit/app" target="_blank" rel="noopener noreferrer"><img src="https://pbs.twimg.com/profile_images/1747828425736273922/nlPQTDYO_400x400.jpg" alt="RunComfy" width="100" height="100" style="border-radius:8px;margin:5px;display: inline-block;"></a>
<img src="https://c8.patreon.com/4/200/55206617/X" alt="xv" width="100" height="100" style="border-radius:8px;margin:5px;display: inline-block;">
<img src="https://c10.patreonusercontent.com/4/patreon-media/p/user/3712451/432e22a355494ec0a1ea1927ff8d452e/eyJ3IjoyMDB9/7.jpeg?token-hash=OpQ9SAfVQ4Un9dSYlGTHuApZo5GlJ797Mo0DtVtMOSc%3D" alt="David Shorey" width="100" height="100" style="border-radius:8px;margin:5px;display: inline-block;">
<img src="https://c10.patreonusercontent.com/4/patreon-media/p/user/80767260/1fa7b3119f9f4f40a68452e57de59bfe/eyJ3IjoyMDB9/1.jpeg?token-hash=H34Vxnd58NtbuJU1XFYPkQnraVXSynZHSL3SMMcdKbI%3D" alt="nuliajuk" width="100" height="100" style="border-radius:8px;margin:5px;display: inline-block;">
<img src="https://c8.patreon.com/4/200/40761075/R" alt="Randy McEntee" width="100" height="100" style="border-radius:8px;margin:5px;display: inline-block;">
<img src="https://c10.patreonusercontent.com/4/patreon-media/p/user/98811435/3a3632d1795b4c2b9f8f0270f2f6a650/eyJ3IjoyMDB9/1.jpeg?token-hash=657rzuJ0bZavMRZW3XZ-xQGqm3Vk6FkMZgFJVMCOPdk%3D" alt="EmmanuelMr18" width="100" height="100" style="border-radius:8px;margin:5px;display: inline-block;">
<img src="https://c10.patreonusercontent.com/4/patreon-media/p/user/93348210/5c650f32a0bc481d80900d2674528777/eyJ3IjoyMDB9/1.jpeg?token-hash=0jiknRw3jXqYWW6En8bNfuHgVDj4LI_rL7lSS4-_xlo%3D" alt="Armin Behjati" width="100" height="100" style="border-radius:8px;margin:5px;display: inline-block;">
<img src="https://c10.patreonusercontent.com/4/patreon-media/p/user/155963250/6f8fd7075c3b4247bfeb054ba49172d6/eyJ3IjoyMDB9/1.png?token-hash=z81EHmdU2cqSrwa9vJmZTV3h0LG-z9Qakhxq34FrYT4%3D" alt="Un Defined" width="100" height="100" style="border-radius:8px;margin:5px;display: inline-block;">
<a href="https://github.com/squewel" target="_blank" rel="noopener noreferrer"><img src="https://avatars.githubusercontent.com/u/97603184?v=4" alt="squewel" width="100" height="100" style="border-radius:8px;margin:5px;display: inline-block;"></a>
<img src="https://c8.patreon.com/4/200/27791680/J" alt="Jean-Tristan Marin" width="100" height="100" style="border-radius:8px;margin:5px;display: inline-block;">
<img src="https://c10.patreonusercontent.com/4/patreon-media/p/user/570742/4ceb33453a5a4745b430a216aba9280f/eyJ3IjoyMDB9/1.jpg?token-hash=nPcJ2zj3sloND9jvbnbYnob2vMXRnXdRuujthqDLWlU%3D" alt="Al H" width="100" height="100" style="border-radius:8px;margin:5px;display: inline-block;">
<img src="https://c10.patreonusercontent.com/4/patreon-media/p/user/82763/f99cc484361d4b9d94fe4f0814ada303/eyJ3IjoyMDB9/1.jpeg?token-hash=A3JWlBNL0b24FFWb-FCRDAyhs-OAxg-zrhfBXP_axuU%3D" alt="Doron Adler" width="100" height="100" style="border-radius:8px;margin:5px;display: inline-block;">
<img src="https://c10.patreonusercontent.com/4/patreon-media/p/user/103077711/bb215761cc004e80bd9cec7d4bcd636d/eyJ3IjoyMDB9/2.jpeg?token-hash=3U8kdZSUpnmeYIDVK4zK9TTXFpnAud_zOwBRXx18018%3D" alt="John Dopamine" width="100" height="100" style="border-radius:8px;margin:5px;display: inline-block;">
<img src="https://c10.patreonusercontent.com/4/patreon-media/p/user/99036356/7ae9c4d80e604e739b68cca12ee2ed01/eyJ3IjoyMDB9/3.png?token-hash=ZhsBMoTOZjJ-Y6h5NOmU5MT-vDb2fjK46JDlpEehkVQ%3D" alt="njgnfhahfnhnwir" width="100" height="100" style="border-radius:8px;margin:5px;display: inline-block;">
<img src="https://c10.patreonusercontent.com/4/patreon-media/p/user/141098579/1a9f0a1249d447a7a0df718a57343912/eyJ3IjoyMDB9/2.png?token-hash=_n-AQmPgY0FP9zCGTIEsr5ka4Y7YuaMkt3qL26ZqGg8%3D" alt="The Local Lab" width="100" height="100" style="border-radius:8px;margin:5px;display: inline-block;">
<a href="https://x.com/RalFingerLP" target="_blank" rel="noopener noreferrer"><img src="https://pbs.twimg.com/profile_images/919595465041162241/ZU7X3T5k_400x400.jpg" alt="RalFinger" width="100" height="100" style="border-radius:8px;margin:5px;display: inline-block;"></a>
<img src="https://c8.patreon.com/4/200/53077895/M" alt="Marc" width="100" height="100" style="border-radius:8px;margin:5px;display: inline-block;">
<img src="https://c10.patreonusercontent.com/4/patreon-media/p/user/157407541/bb9d80cffdab4334ad78366060561520/eyJ3IjoyMDB9/2.png?token-hash=WYz-U_9zabhHstOT5UIa5jBaoFwrwwqyWxWEzIR2m_c%3D" alt="Tokio Studio srl IT10640050968" width="100" height="100" style="border-radius:8px;margin:5px;display: inline-block;">
<img src="https://c10.patreonusercontent.com/4/patreon-media/p/user/128354277/52c073d323924b02ada90c9eacc6b0a0/eyJ3IjoyMDB9/1.png?token-hash=Oc0mVzELN1s1r0lLQTEO_sfJ2lEMC3X-By2O2bG6h_Q%3D" alt="Alastair Green" width="100" height="100" style="border-radius:8px;margin:5px;display: inline-block;">
<img src="https://c10.patreonusercontent.com/4/patreon-media/p/user/134129880/680c7e14cd1a4d1a9face921fb010f88/eyJ3IjoyMDB9/1.png?token-hash=5fqqHE6DCTbt7gDQL7VRcWkV71jF7FvWcLhpYl5aMXA%3D" alt="Bharat Prabhakar" width="100" height="100" style="border-radius:8px;margin:5px;display: inline-block;">
<img src="https://c8.patreon.com/4/200/70218846/C" alt="Cosmosis" width="100" height="100" style="border-radius:8px;margin:5px;display: inline-block;">
<a href="https://github.com/dylanzonix" target="_blank" rel="noopener noreferrer"><img src="https://avatars.githubusercontent.com/u/167351340?v=4" alt="Dylan" width="100" height="100" style="border-radius:8px;margin:5px;display: inline-block;"></a>
<img src="https://c10.patreonusercontent.com/4/patreon-media/p/user/30931983/54ab4e4ceab946e79a6418d205f9ed51/eyJ3IjoyMDB9/1.png?token-hash=j2phDrgd6IWuqKqNIDbq9fR2B3fMF-GUCQSdETS1w5Y%3D" alt="HestoySeghuro ." width="100" height="100" style="border-radius:8px;margin:5px;display: inline-block;">
<img src="https://c8.patreon.com/4/200/4105384/J" alt="Jack Blakely" width="100" height="100" style="border-radius:8px;margin:5px;display: inline-block;">
<a href="https://github.com/jakeblakeley" target="_blank" rel="noopener noreferrer"><img src="https://avatars.githubusercontent.com/u/2407659?u=be0bc786663527f2346b2e99ff608796bce19b26&v=4" alt="Jake Blakeley" width="100" height="100" style="border-radius:8px;margin:5px;display: inline-block;"></a>
<img src="https://c10.patreonusercontent.com/4/patreon-media/p/user/47255859/7d68bf494f7645a382875fbaf901bf90/eyJ3IjoyMDB9/1.jpeg?token-hash=GUJtLcSZhj0sEvBWB1EiLXEw0hVQxr2Mf7YMUharte0%3D" alt="momen sree" width="100" height="100" style="border-radius:8px;margin:5px;display: inline-block;">
<a href="https://github.com/Slartibart23" target="_blank" rel="noopener noreferrer"><img src="https://avatars.githubusercontent.com/u/133593860?u=31217adb2522fb295805824ffa7e14e8f0fca6fa&v=4" alt="Slarti" width="100" height="100" style="border-radius:8px;margin:5px;display: inline-block;"></a>
<img src="https://c10.patreonusercontent.com/4/patreon-media/p/user/97985240/3d1d0e6905d045aba713e8132cab4a30/eyJ3IjoyMDB9/1.png?token-hash=fRavvbO_yqWKA_OsJb5DzjfKZ1Yt-TG-ihMoeVBvlcM%3D" alt="עומר מכלוף" width="100" height="100" style="border-radius:8px;margin:5px;display: inline-block;">
</p>
<hr style="width:100%;border:none;height:2px;background:#ddd;margin:30px 0;">
<p align="center">
<img src="https://c10.patreonusercontent.com/4/patreon-media/p/user/44568304/a9d83a0e786b41b4bdada150f7c9271c/eyJ3IjoyMDB9/1.jpeg?token-hash=FtxnwrSrknQUQKvDRv2rqPceX2EF23eLq4pNQYM_fmw%3D" alt="Albert Bukoski" width="60" height="60" style="border-radius:8px;margin:5px;display: inline-block;">
<img src="https://c8.patreon.com/4/200/5048649/B" alt="Ben Ward" width="60" height="60" style="border-radius:8px;margin:5px;display: inline-block;">
<img src="https://c10.patreonusercontent.com/4/patreon-media/p/user/111904990/08b1cf65be6a4de091c9b73b693b3468/eyJ3IjoyMDB9/1.png?token-hash=_Odz6RD3CxtubEHbUxYujcjw6zAajbo3w8TRz249VBA%3D" alt="Brian Smith" width="60" height="60" style="border-radius:8px;margin:5px;display: inline-block;">
<img src="https://c8.patreon.com/4/200/494309/J" alt="Julian Tsependa" width="60" height="60" style="border-radius:8px;margin:5px;display: inline-block;">
<img src="https://c10.patreonusercontent.com/4/patreon-media/p/user/5602036/c7b6e02bab1241fc83ff5a0cedf19b43/eyJ3IjoyMDB9/1.jpeg?token-hash=nnd10QRNxqaHmhwr-zQh4EIlBDIFJEvt65YB3ebjhNw%3D" alt="Kelevra Quackenstien" width="60" height="60" style="border-radius:8px;margin:5px;display: inline-block;">
<img src="https://c8.patreon.com/4/200/358350/L" alt="L D" width="60" height="60" style="border-radius:8px;margin:5px;display: inline-block;">
<img src="https://c10.patreonusercontent.com/4/patreon-media/p/user/159203973/36c817f941ac4fa18103a4b8c0cb9cae/eyJ3IjoyMDB9/1.png?token-hash=zkt72HW3EoiIEAn3LSk9gJPBsXfuTVcc4rRBS3CeR8w%3D" alt="Marko jak" width="60" height="60" style="border-radius:8px;margin:5px;display: inline-block;">
<img src="https://c10.patreonusercontent.com/4/patreon-media/p/user/11198131/e696d9647feb4318bcf16243c2425805/eyJ3IjoyMDB9/1.jpeg?token-hash=c2c2p1SaiX86iXAigvGRvzm4jDHvIFCg298A49nIfUM%3D" alt="Nicholas Agranoff" width="60" height="60" style="border-radius:8px;margin:5px;display: inline-block;">
<img src="https://c10.patreonusercontent.com/4/patreon-media/p/user/785333/bdb9ede5765d42e5a2021a86eebf0d8f/eyJ3IjoyMDB9/2.jpg?token-hash=l_rajMhxTm6wFFPn7YdoKBxeUqhdRXKdy6_8SGCuNsE%3D" alt="Sapjes " width="60" height="60" style="border-radius:8px;margin:5px;display: inline-block;">
<img src="https://c10.patreonusercontent.com/4/patreon-media/p/user/76566911/6485eaf5ec6249a7b524ee0b979372f0/eyJ3IjoyMDB9/1.jpeg?token-hash=mwCSkTelDBaengG32NkN0lVl5mRjB-cwo6-a47wnOsU%3D" alt="the biitz" width="60" height="60" style="border-radius:8px;margin:5px;display: inline-block;">
<img src="https://c8.patreon.com/4/200/83034/W" alt="william tatum" width="60" height="60" style="border-radius:8px;margin:5px;display: inline-block;">
<img src="https://c10.patreonusercontent.com/4/patreon-media/p/user/32633822/1ab5612efe80417cbebfe91e871fc052/eyJ3IjoyMDB9/1.png?token-hash=pOS_IU3b3RL5-iL96A3Xqoj2bQ-dDo4RUkBylcMED_s%3D" alt="Zack Abrams" width="60" height="60" style="border-radius:8px;margin:5px;display: inline-block;">
<img src="https://c10.patreonusercontent.com/4/patreon-media/p/user/25209707/36ae876d662d4d85aaf162b6d67d31e7/eyJ3IjoyMDB9/1.png?token-hash=Zows_A6uqlY5jClhfr4Y3QfMnDKVkS3mbxNHUDkVejo%3D" alt="fjioq8" width="60" height="60" style="border-radius:8px;margin:5px;display: inline-block;">
<img src="https://c10.patreonusercontent.com/4/patreon-media/p/user/46680573/ee3d99c04a674dd5a8e1ecfb926db6a2/eyJ3IjoyMDB9/1.jpeg?token-hash=cgD4EXyfZMPnXIrcqWQ5jGqzRUfqjPafb9yWfZUPB4Q%3D" alt="Neil Murray" width="60" height="60" style="border-radius:8px;margin:5px;display: inline-block;">
<a href="https://github.com/julien-blanchon" target="_blank" rel="noopener noreferrer"><img src="https://avatars.githubusercontent.com/u/11278197?v=4" alt="Blanchon" width="60" height="60" style="border-radius:8px;margin:5px;display: inline-block;"></a>
<a href="https://github.com/Wallawalla47" target="_blank" rel="noopener noreferrer"><img src="https://avatars.githubusercontent.com/u/46779408?v=4" alt="Ian R" width="60" height="60" style="border-radius:8px;margin:5px;display: inline-block;"></a>
<img src="https://c8.patreon.com/4/200/63510241/A" alt="Andrew Park" width="60" height="60" style="border-radius:8px;margin:5px;display: inline-block;">
<a href="https://github.com/Spikhalskiy" target="_blank" rel="noopener noreferrer"><img src="https://avatars.githubusercontent.com/u/532108?u=2464983638afea8caf4cd9f0e4a7bc3e6a63bb0a&v=4" alt="Dmitry Spikhalsky" width="60" height="60" style="border-radius:8px;margin:5px;display: inline-block;"></a>
<img src="https://c8.patreon.com/4/200/88567307/E" alt="el Chavo" width="60" height="60" style="border-radius:8px;margin:5px;display: inline-block;">
<img src="https://c10.patreonusercontent.com/4/patreon-media/p/user/117569999/55f75c57f95343e58402529cec852b26/eyJ3IjoyMDB9/1.jpeg?token-hash=squblHZH4-eMs3gI46Uqu1oTOK9sQ-0gcsFdZcB9xQg%3D" alt="James Thompson" width="60" height="60" style="border-radius:8px;margin:5px;display: inline-block;">
<img src="https://c10.patreonusercontent.com/4/patreon-media/p/user/28533016/e8f6044ccfa7483f87eeaa01c894a773/eyJ3IjoyMDB9/2.png?token-hash=ak-h3JWB50hyenCavcs32AAPw6nNhmH2nBFKpdk5hvM%3D" alt="William Tatum" width="60" height="60" style="border-radius:8px;margin:5px;display: inline-block;">
<img src="https://ostris.com/wp-content/uploads/2025/08/supporter_default.jpg" alt="Gage Siuniak" width="60" height="60" style="border-radius:8px;margin:5px;display: inline-block;">
<img src="https://c8.patreon.com/4/200/11180426/J" alt="jarrett towe" width="60" height="60" style="border-radius:8px;margin:5px;display: inline-block;">
<a href="https://github.com/zappazack" target="_blank" rel="noopener noreferrer"><img src="https://avatars.githubusercontent.com/u/74406132?u=356e66c964f9ca4859b274ff6788aebd16e218d4&v=4" alt="zappazack" width="60" height="60" style="border-radius:8px;margin:5px;display: inline-block;"></a>
<img src="https://c10.patreonusercontent.com/4/patreon-media/p/user/91298241/1b1e6d698cde4faaaae6fc4c2d95d257/eyJ3IjoyMDB9/1.jpeg?token-hash=GCo7gAF_UUdJqz3FsCq8p1pq3AEoRAoC6YIvy5xEeZk%3D" alt="Daniel Partzsch" width="60" height="60" style="border-radius:8px;margin:5px;display: inline-block;">
<a href="https://www.youtube.com/@happyme7055" target="_blank" rel="noopener noreferrer"><img src="https://yt3.googleusercontent.com/ytc/AIdro_mFqhIRk99SoEWY2gvSvVp6u1SkCGMkRqYQ1OlBBeoOVp8=s160-c-k-c0x00ffffff-no-rj" alt="Marcus Rass" width="60" height="60" style="border-radius:8px;margin:5px;display: inline-block;"></a>
<img src="https://c10.patreonusercontent.com/4/patreon-media/p/user/59408413/a0530a7770b6444bafdf0bc9f589eff0/eyJ3IjoyMDB9/1.jpg?token-hash=BlbxZsQpgchtqjByDuW9T8NoFWmCor5sWI0umhUKNlA%3D" alt="ByteC" width="60" height="60" style="border-radius:8px;margin:5px;display: inline-block;">
<img src="https://c10.patreonusercontent.com/4/patreon-media/p/user/55160464/42d4719ba0834e5d83aa989c04e762da/eyJ3IjoyMDB9/1.jpeg?token-hash=_twZUkW3NREIxGUOWskUdvuZQGEcRv9XMfu5NrnCe5M%3D" alt="Chris Canterbury" width="60" height="60" style="border-radius:8px;margin:5px;display: inline-block;">
<img src="https://c8.patreon.com/4/200/7208949/D" alt="D G" width="60" height="60" style="border-radius:8px;margin:5px;display: inline-block;">
<img src="https://c10.patreonusercontent.com/4/patreon-media/p/user/33866796/7fd2a214fd5c4062b0dd63a29f8de5bd/eyJ3IjoyMDB9/1.png?token-hash=8s-7yi8GawIlqr0FCTk5JWKy26acMiYlOD8LAk2HqqU%3D" alt="James" width="60" height="60" style="border-radius:8px;margin:5px;display: inline-block;">
<img src="https://c10.patreonusercontent.com/4/patreon-media/p/user/84891403/83682a2a2d3b49ba9d28e7221edd5752/eyJ3IjoyMDB9/1.jpeg?token-hash=LVB6lta4BonhfPwSUnZIDmSW3IU-eEO4sXD7NSK367g%3D" alt="Koray Birand" width="60" height="60" style="border-radius:8px;margin:5px;display: inline-block;">
<img src="https://c10.patreonusercontent.com/4/patreon-media/p/user/63232055/2300b4ab370341b5b476902c9b8218ee/eyJ3IjoyMDB9/1.png?token-hash=R9Nb4O0aLBRwxT1cGHUMThlvf6A2MD5SO88lpZBdH7M%3D" alt="Marek P" width="60" height="60" style="border-radius:8px;margin:5px;display: inline-block;">
<img src="https://c10.patreonusercontent.com/4/patreon-media/p/user/902918/5344727418634dc7b7fe7709d515a1d9/eyJ3IjoyMDB9/2.jpg?token-hash=myqV_oclkicVk9BDrvTO50jyjxJJGZ8i7oVJHwc05to%3D" alt="Michael Carychao" width="60" height="60" style="border-radius:8px;margin:5px;display: inline-block;">
<img src="https://c8.patreon.com/4/200/179944/P" alt="Paul Kroll" width="60" height="60" style="border-radius:8px;margin:5px;display: inline-block;">
<img src="https://c10.patreonusercontent.com/4/patreon-media/p/user/31613309/434500d03f714dc18049306ed3f0165c/eyJ3IjoyMDB9/1.jpg?token-hash=acILbq09wxUfJe-G2nMYUYkvHJ88ZxkzU4JebRPw2P0%3D" alt="Theta Graphics" width="60" height="60" style="border-radius:8px;margin:5px;display: inline-block;">
<img src="https://c8.patreon.com/4/200/10876902/T" alt="Tyssel" width="60" height="60" style="border-radius:8px;margin:5px;display: inline-block;">
<img src="https://c10.patreonusercontent.com/4/patreon-media/p/user/137975346/b0ac50eb2432471897ce59ddf1cb6b3d/eyJ3IjoyMDB9/1.png?token-hash=6iqhqukfgHK2IjlwTMsmBj3vratcfJ9pmxCmRkBu22s%3D" alt="Göran Burlin" width="60" height="60" style="border-radius:8px;margin:5px;display: inline-block;">
<img src="https://c8.patreon.com/4/200/84873332/H" alt="Htango2" width="60" height="60" style="border-radius:8px;margin:5px;display: inline-block;">
<img src="https://ostris.com/wp-content/uploads/2025/08/supporter_default.jpg" alt="Gary Joseph" width="60" height="60" style="border-radius:8px;margin:5px;display: inline-block;">
<img src="https://ostris.com/wp-content/uploads/2025/08/supporter_default.jpg" alt="keonmin lee" width="60" height="60" style="border-radius:8px;margin:5px;display: inline-block;">
<img src="https://ostris.com/wp-content/uploads/2025/08/supporter_default.jpg" alt="yvggeniy romanskiy" width="60" height="60" style="border-radius:8px;margin:5px;display: inline-block;">
<img src="https://c10.patreonusercontent.com/4/patreon-media/p/user/89623281/28d0cb75fc68439d9491f4343966f56e/eyJ3IjoyMDB9/1.jpeg?token-hash=Zt5UxtzvxDJGTPVh5Yr5rTY8JrcDsni0Mi89nZuYrp4%3D" alt="michele carlone" width="60" height="60" style="border-radius:8px;margin:5px;display: inline-block;">
<img src="https://c10.patreonusercontent.com/4/patreon-media/p/user/48109692/4237f732212343448ee87f5badc26e2c/eyJ3IjoyMDB9/1.jpeg?token-hash=gGqrOyctiITIyPZgjmF6YQKNf6cS9OeY4waIav3OAiU%3D" alt="Yves Poezevara" width="60" height="60" style="border-radius:8px;margin:5px;display: inline-block;">
<img src="https://c10.patreonusercontent.com/4/patreon-media/p/user/88656169/dd8943d7421d41bb9a8eb99f6d1279da/eyJ3IjoyMDB9/1.jpeg?token-hash=wT5j273p5pV10l81yR6kYdfYHR_yQ81xUzr3OfcSf7s%3D" alt="Ame Ame" width="60" height="60" style="border-radius:8px;margin:5px;display: inline-block;">
<img src="https://c8.patreon.com/4/200/5155933/C" alt="Chris Dermody" width="60" height="60" style="border-radius:8px;margin:5px;display: inline-block;">
<img src="https://c8.patreon.com/4/200/63920575/D" alt="Dutchman5oh" width="60" height="60" style="border-radius:8px;margin:5px;display: inline-block;">
<img src="https://c10.patreonusercontent.com/4/patreon-media/p/user/27580949/97c7dd2456a34c71b6429612a9e20462/eyJ3IjoyMDB9/1.jpeg?token-hash=cASxwWk8joAXx4tUAHch5CvTiYBR2UOHMeJK6se5fl0%3D" alt="Gergely Madácsi" width="60" height="60" style="border-radius:8px;margin:5px;display: inline-block;">
<img src="https://c10.patreonusercontent.com/4/patreon-media/p/user/44200812/f84fd628abb243bbaded4203761aca29/eyJ3IjoyMDB9/1.png?token-hash=ArthznCCT4BqOSMj_9oP4ECWWHnrb8nYPUDZ6DqSvMU%3D" alt="kingroka" width="60" height="60" style="border-radius:8px;margin:5px;display: inline-block;">
<a href="https://github.com/mertguvencli" target="_blank" rel="noopener noreferrer"><img src="https://avatars.githubusercontent.com/u/29762151?u=16a906d90df96c8cff9ea131a575c4bc171b1523&v=4" alt="Mert Guvencli" width="60" height="60" style="border-radius:8px;margin:5px;display: inline-block;"></a>
<img src="https://c10.patreonusercontent.com/4/patreon-media/p/user/174319926/f16dc35b5c4741bd9c79fac3a8c8044d/eyJ3IjoyMDB9/1.jpeg?token-hash=GvYgc-XaRGI8BPnoMOo_txDfW0BjVayFdcxkshPyrvg%3D" alt="Philip Ring" width="60" height="60" style="border-radius:8px;margin:5px;display: inline-block;">
<a href="https://github.com/rickrender" target="_blank" rel="noopener noreferrer"><img src="https://avatars.githubusercontent.com/u/121735855?u=a8187fe40cec7f3afdd7c4bb128e0cca500fc220&v=4" alt="renderartist" width="60" height="60" style="border-radius:8px;margin:5px;display: inline-block;"></a>
<img src="https://c10.patreonusercontent.com/4/patreon-media/p/user/27667925/6dac043a087e4c498e842dfad193baae/eyJ3IjoyMDB9/1.jpeg?token-hash=0bSVQo7QMMdGxFazeM099gsR0wtf28_ZTXeLIHEbIVk%3D" alt="S.Hasan Rizvi" width="60" height="60" style="border-radius:8px;margin:5px;display: inline-block;">
<img src="https://c8.patreon.com/4/200/2986571/S" alt="stev " width="60" height="60" style="border-radius:8px;margin:5px;display: inline-block;">
<img src="https://c10.patreonusercontent.com/4/patreon-media/p/user/2472633/fea4a2888ea74c029e282fcc7ba76dd0/eyJ3IjoyMDB9/1.jpeg?token-hash=9O0lv1GQqftKoo8my9NrWSrRzHu-3IT_6VpCjHYixL8%3D" alt="Teemu Berglund" width="60" height="60" style="border-radius:8px;margin:5px;display: inline-block;">
<img src="https://ostris.com/wp-content/uploads/2025/08/supporter_default.jpg" alt="Joakim Sällström" width="60" height="60" style="border-radius:8px;margin:5px;display: inline-block;">
<img src="https://c10.patreonusercontent.com/4/patreon-media/p/user/2888571/65c717bd8a564e469c25aa5858f9821b/eyJ3IjoyMDB9/1.png?token-hash=zwMOgNEoC9hlr2KamiB7TG004gCfJ2exSRDO4dhxo5Q%3D" alt="Derrick Schultz" width="60" height="60" style="border-radius:8px;margin:5px;display: inline-block;">
<img src="https://c8.patreon.com/4/200/5233761/N" alt="Newtown " width="60" height="60" style="border-radius:8px;margin:5px;display: inline-block;">
<img src="https://c8.patreon.com/4/200/7979776/P" alt="PizzaOrNot " width="60" height="60" style="border-radius:8px;margin:5px;display: inline-block;">
<img src="https://c10.patreonusercontent.com/4/patreon-media/p/user/82707622/3f0de2ffd6eb4074ba91e81381146e1c/eyJ3IjoyMDB9/1.jpeg?token-hash=wk6wjILO2dDHJla7gn3MH9mEKl08e7PuBDwZRUtEQAw%3D" alt="Russell Norris" width="60" height="60" style="border-radius:8px;margin:5px;display: inline-block;">
<a href="https://github.com/lirexxx" target="_blank" rel="noopener noreferrer"><img src="https://avatars.githubusercontent.com/u/94787562?u=ed7e681cbc200269a081c4151d6adfa6ef728f85&v=4" alt="Dimitar A." width="60" height="60" style="border-radius:8px;margin:5px;display: inline-block;"></a>
<img src="https://ostris.com/wp-content/uploads/2025/08/supporter_default.jpg" alt="Heikki Rinkinen" width="60" height="60" style="border-radius:8px;margin:5px;display: inline-block;">
<img src="https://ostris.com/wp-content/uploads/2025/08/supporter_default.jpg" alt="Josh Lindo" width="60" height="60" style="border-radius:8px;margin:5px;display: inline-block;">
<img src="https://ostris.com/wp-content/uploads/2025/08/supporter_default.jpg" alt="StrictLine e.U." width="60" height="60" style="border-radius:8px;margin:5px;display: inline-block;">
<img src="https://ostris.com/wp-content/uploads/2025/08/supporter_default.jpg" alt="The Rope Dude" width="60" height="60" style="border-radius:8px;margin:5px;display: inline-block;">
<img src="https://ostris.com/wp-content/uploads/2025/08/supporter_default.jpg" alt="Till Meyer" width="60" height="60" style="border-radius:8px;margin:5px;display: inline-block;">
<img src="https://ostris.com/wp-content/uploads/2025/08/supporter_default.jpg" alt="Valarm, LLC" width="60" height="60" style="border-radius:8px;margin:5px;display: inline-block;">
<img src="https://ostris.com/wp-content/uploads/2025/08/supporter_default.jpg" alt="Valarm, LLC" width="60" height="60" style="border-radius:8px;margin:5px;display: inline-block;">
<img src="https://ostris.com/wp-content/uploads/2025/08/supporter_default.jpg" alt="Xavier Climent" width="60" height="60" style="border-radius:8px;margin:5px;display: inline-block;">
<img src="https://c8.patreon.com/4/200/94453070/S" alt="Speedy2023" width="60" height="60" style="border-radius:8px;margin:5px;display: inline-block;">
<img src="https://c10.patreonusercontent.com/4/patreon-media/p/user/151413472/1f97b80a64fd4aa69412c065246eb83d/eyJ3IjoyMDB9/1.jpeg?token-hash=nfsls-Qt-4JatAmeloyK6SRuJgXfpCf1nxBkTK7QiI0%3D" alt="Richard Spain" width="60" height="60" style="border-radius:8px;margin:5px;display: inline-block;">
<img src="https://c10.patreonusercontent.com/4/patreon-media/p/user/14029622/d81798dedfad4bff8b2c76e55c7b695f/eyJ3IjoyMDB9/1.png?token-hash=1qP6r5SXiAjLEly9PMFbWMo7Bl9lPahSisCSsMqYNOw%3D" alt="A1PHA " width="60" height="60" style="border-radius:8px;margin:5px;display: inline-block;">
<img src="https://c10.patreonusercontent.com/4/patreon-media/p/user/136770679/bfc06edc256e4e8c9d5e69669400ce80/eyJ3IjoyMDB9/1.png?token-hash=syeNGY9CgVD1D6v_EPNGafyTrzeXH_JMF3EAFyFJhvw%3D" alt="Ben May | sofsy" width="60" height="60" style="border-radius:8px;margin:5px;display: inline-block;">
<a href="https://github.com/claygraffix" target="_blank" rel="noopener noreferrer"><img src="https://avatars.githubusercontent.com/u/1283083?v=4" alt="claygraffix" width="60" height="60" style="border-radius:8px;margin:5px;display: inline-block;"></a>
<img src="https://c8.patreon.com/4/200/22711368/C" alt="CrypticWit" width="60" height="60" style="border-radius:8px;margin:5px;display: inline-block;">
<img src="https://ostris.com/wp-content/uploads/2025/08/supporter_default.jpg" alt="David Hooper" width="60" height="60" style="border-radius:8px;margin:5px;display: inline-block;">
<img src="https://c8.patreon.com/4/200/7436837/K" alt="Ken Finlayson" width="60" height="60" style="border-radius:8px;margin:5px;display: inline-block;">
<img src="https://c10.patreonusercontent.com/4/patreon-media/p/user/14767188/1f22bccbf86b45a2b32642c3f5a493b3/eyJ3IjoyMDB9/1.png?token-hash=cJhOEsMXSv_d5fcqCu8Q_idyYtqc4UocsOaTflsSmT8%3D" alt="Kukee" width="60" height="60" style="border-radius:8px;margin:5px;display: inline-block;">
<img src="https://c10.patreonusercontent.com/4/patreon-media/p/user/93681621/d638ff4a9e0a40a7bc2c24bae4d6f353/eyJ3IjoyMDB9/1.png?token-hash=AxFFly1YYJskPzdkaU_M5jgyb0kZijSxB1Yb2AbE9h0%3D" alt="Manuel2Santos" width="60" height="60" style="border-radius:8px;margin:5px;display: inline-block;">
<img src="https://c10.patreonusercontent.com/4/patreon-media/p/user/138787313/c809120005024afa959231fe8b253fd9/eyJ3IjoyMDB9/1.png?token-hash=O6x0kkR4uKBsg_OODFHjZqwAupVztiZEOiXYF_7yKxM%3D" alt="Metryman55" width="60" height="60" style="border-radius:8px;margin:5px;display: inline-block;">
<img src="https://ostris.com/wp-content/uploads/2025/08/supporter_default.jpg" alt="Rudolf Goertz" width="60" height="60" style="border-radius:8px;margin:5px;display: inline-block;">
<img src="https://c10.patreonusercontent.com/4/patreon-media/p/user/40431966/190f07a0828d4f8190539c518c7d3115/eyJ3IjoyMDB9/1.png?token-hash=co9yehrBdxsPSKQGDB-sGQNB_g3HPfg4pckMXoCU4Ck%3D" alt="ShadowForge" width="60" height="60" style="border-radius:8px;margin:5px;display: inline-block;">
<img src="https://ostris.com/wp-content/uploads/2025/08/supporter_default.jpg" alt="Tommy Falkowski" width="60" height="60" style="border-radius:8px;margin:5px;display: inline-block;">
<img src="https://ostris.com/wp-content/uploads/2025/08/supporter_default.jpg" alt="Victor-Ray Valdez" width="60" height="60" style="border-radius:8px;margin:5px;display: inline-block;">
<a href="https://github.com/caleboleary" target="_blank" rel="noopener noreferrer"><img src="https://avatars.githubusercontent.com/u/12816579?u=d7f6ec4b7caf3c4535385a5fa3d7c155057ef664&v=4" alt="Caleb O'Leary" width="60" height="60" style="border-radius:8px;margin:5px;display: inline-block;"></a>
<img src="https://ostris.com/wp-content/uploads/2025/08/supporter_default.jpg" alt="Florian Fiegl" width="60" height="60" style="border-radius:8px;margin:5px;display: inline-block;">
<img src="https://ostris.com/wp-content/uploads/2025/08/supporter_default.jpg" alt="Karol Stępień" width="60" height="60" style="border-radius:8px;margin:5px;display: inline-block;">
<img src="https://ostris.com/wp-content/uploads/2025/08/supporter_default.jpg" alt="manuel landron" width="60" height="60" style="border-radius:8px;margin:5px;display: inline-block;">
<img src="https://ostris.com/wp-content/uploads/2025/08/supporter_default.jpg" alt="Paul Vu Nguyen" width="60" height="60" style="border-radius:8px;margin:5px;display: inline-block;">
<img src="https://c10.patreonusercontent.com/4/patreon-media/p/user/160878212/1c34e798b2a9420991bab7ccc0067463/eyJ3IjoyMDB9/1.jpeg?token-hash=V_omrlVIeWKw0vovf92DJHSft-fXiksP0Fqa-qbAUxM%3D" alt="Danwich Gaming" width="60" height="60" style="border-radius:8px;margin:5px;display: inline-block;">
<img src="https://c8.patreon.com/4/200/5752417/G" alt="Guillaume Roy" width="60" height="60" style="border-radius:8px;margin:5px;display: inline-block;">
<img src="https://c10.patreonusercontent.com/4/patreon-media/p/user/154134231/5d307160968b4c29922e2729bb555c99/eyJ3IjoyMDB9/1.jpeg?token-hash=dNP94e42G_A9CHO5zYfUunS2K80y3BPDHQ3NdzphNRY%3D" alt="Colin Boyd" width="60" height="60" style="border-radius:8px;margin:5px;display: inline-block;">
<img src="https://c10.patreonusercontent.com/4/patreon-media/p/user/122373805/d0d995f2a7d6483cbbe0e9b14391d1ed/eyJ3IjoyMDB9/1.png?token-hash=oQCZooskREZOB36TW0KNZASDeLc88yswNzF-PqcVQyw%3D" alt="DavidO" width="60" height="60" style="border-radius:8px;margin:5px;display: inline-block;">
<img src="https://c8.patreon.com/4/200/2697420/C" alt="Craig Penn" width="60" height="60" style="border-radius:8px;margin:5px;display: inline-block;">
<img src="https://c10.patreonusercontent.com/4/patreon-media/p/user/45804549/8117b86a8c4145348ed392d3ea8c9dde/eyJ3IjoyMDB9/2.png?token-hash=ej_ln6ecs0-Cija3vrXaWYFFyWEK2TWmItJE5ALWP4s%3D" alt="Jadev1311" width="60" height="60" style="border-radius:8px;margin:5px;display: inline-block;">
<img src="https://c10.patreonusercontent.com/4/patreon-media/p/user/194433979/a18cf671feef435c9a93080f11cc8cf3/eyJ3IjoyMDB9/1.png?token-hash=TN6zMy2-V1Wg5uSpZHstYAZAdb_DYk9Erk3XDjE8--M%3D" alt="Cyril Diagne" width="60" height="60" style="border-radius:8px;margin:5px;display: inline-block;">
<img src="https://c10.patreonusercontent.com/4/patreon-media/p/user/29010107/37b05d32281f460baa28b4a2d5f8dd52/eyJ3IjoyMDB9/3.jpg?token-hash=5FngEN5rK-hCAgHUM0EybhMTuHwRZI1gbbZyntuuH6g%3D" alt="Adel Gamal" width="60" height="60" style="border-radius:8px;margin:5px;display: inline-block;">
<img src="https://c8.patreon.com/4/200/15407925/B" alt="Brian M" width="60" height="60" style="border-radius:8px;margin:5px;display: inline-block;">
<img src="https://c8.patreon.com/4/200/17697321/C" alt="Chris Day" width="60" height="60" style="border-radius:8px;margin:5px;display: inline-block;">
<img src="https://c10.patreonusercontent.com/4/patreon-media/p/user/73708729/52866102958248c19e646b6b62c7c51a/eyJ3IjoyMDB9/1.png?token-hash=S_haqcc-5zBK1tefXbphLzvA-MGtmstPNlaHch3k4zo%3D" alt="Cora Nox" width="60" height="60" style="border-radius:8px;margin:5px;display: inline-block;">
<img src="https://c10.patreonusercontent.com/4/patreon-media/p/user/5103404/7dd6a7be5dd640038c426c61419a5aad/eyJ3IjoyMDB9/2.jpg?token-hash=7ref-eq7sSeODxCWYcfh-wrQkhnS8L4ujGIWjlV8HdE%3D" alt="Corey Corza" width="60" height="60" style="border-radius:8px;margin:5px;display: inline-block;">
<img src="https://c10.patreonusercontent.com/4/patreon-media/p/user/12844508/fd08528fbed74a359acb1f8d06181c0c/eyJ3IjoyMDB9/1.jpeg?token-hash=TNDGh5TSWmlteKxsvB6FLE9wwawPMyvNBaim2U2KRC4%3D" alt="Dave Talbott" width="60" height="60" style="border-radius:8px;margin:5px;display: inline-block;">
<img src="https://c8.patreon.com/4/200/49455/F" alt="freke70 " width="60" height="60" style="border-radius:8px;margin:5px;display: inline-block;">
<img src="https://c10.patreonusercontent.com/4/patreon-media/p/user/58082790/5f425b9f949047f78d9ae98e86faad35/eyJ3IjoyMDB9/1.png?token-hash=WYfg_M7cLsY-crrv71jcy6LLV77bB0_uD2_aw2f9nJ0%3D" alt="Greg Lemons" width="60" height="60" style="border-radius:8px;margin:5px;display: inline-block;">
<img src="https://c10.patreonusercontent.com/4/patreon-media/p/user/195837329/a136ba74b4d94df3a2b37e944beb6b9d/eyJ3IjoyMDB9/1.png?token-hash=oAIpcAmkts3GjjTjJVg2QrYs4UdcXgbW8q11p4kjVqQ%3D" alt="Greg Richards" width="60" height="60" style="border-radius:8px;margin:5px;display: inline-block;">
<img src="https://c8.patreon.com/4/200/100521338/J" alt="Jayson King" width="60" height="60" style="border-radius:8px;margin:5px;display: inline-block;">
<img src="https://c8.patreon.com/4/200/12128150/J" alt="Joshua Genke" width="60" height="60" style="border-radius:8px;margin:5px;display: inline-block;">
<img src="https://c10.patreonusercontent.com/4/patreon-media/p/user/75353/cff7a01bb97a45bba9023f1ff4a5f07a/eyJ3IjoyMDB9/1.jpeg?token-hash=3TxvQTWQSYWeqK4Elb6lX9y5ts21jh5jsWa1cXykcG8%3D" alt="Kenneth Loebenberg" width="60" height="60" style="border-radius:8px;margin:5px;display: inline-block;">
<img src="https://c10.patreonusercontent.com/4/patreon-media/p/user/31096978/f36222d290d2438cba8cfa3de63453c9/eyJ3IjoyMDB9/1.JPG?token-hash=0gwLI-GVquqxBj3FRR4XqJuRonvT5FsN5rdND2jApL0%3D" alt="Le_Fourbe " width="60" height="60" style="border-radius:8px;margin:5px;display: inline-block;">
<img src="https://c8.patreon.com/4/200/97609519/M" alt="Mollie" width="60" height="60" style="border-radius:8px;margin:5px;display: inline-block;">
<img src="https://c8.patreon.com/4/200/683426/N" alt="Noodles" width="60" height="60" style="border-radius:8px;margin:5px;display: inline-block;">
<img src="https://c8.patreon.com/4/200/4544036/O" alt="Osman Bayazit" width="60" height="60" style="border-radius:8px;margin:5px;display: inline-block;">
<img src="https://c10.patreonusercontent.com/4/patreon-media/p/user/106121692/060eb9f09ecc4dceb7fa0a6d3c330b85/eyJ3IjoyMDB9/1.jpeg?token-hash=K6vA5Foyh9tAy3yzCtuYKDRF9McrCbQaEUC61x2x1Ic%3D" alt="Pablo Fonseca" width="60" height="60" style="border-radius:8px;margin:5px;display: inline-block;">
<img src="https://c10.patreonusercontent.com/4/patreon-media/p/user/188726649/6db3706d63f14468a58535ae5fd1344c/eyJ3IjoyMDB9/1.png?token-hash=QzCqu543VaxIuxyXo_1qrYqBQAyOhprcfNfNSIN3TYk%3D" alt="Phil Ring" width="60" height="60" style="border-radius:8px;margin:5px;display: inline-block;">
<a href="https://github.com/ProPatte" target="_blank" rel="noopener noreferrer"><img src="https://avatars.githubusercontent.com/u/228614493?u=45908a4a76165a83ce0b20a474a4d7fd027d67af&v=4" alt="ProPatte" width="60" height="60" style="border-radius:8px;margin:5px;display: inline-block;"></a>
<img src="https://c10.patreonusercontent.com/4/patreon-media/p/user/196027905/1d46e7eeaf7e45229bbbf0f64683f337/eyJ3IjoyMDB9/1.jpeg?token-hash=JkpA_7525wqMEeVAFU6Qb7AK4lrAnjtisI7i4U8NrwI%3D" alt="qassem benhayoun" width="60" height="60" style="border-radius:8px;margin:5px;display: inline-block;">
<img src="https://c10.patreonusercontent.com/4/patreon-media/p/user/25199293/e967e5c4ed884f07b705271e253fd584/eyJ3IjoyMDB9/1.png?token-hash=uupXPicJ3Glks9mm5WDriIb1PBUbRmoVgSR6vcMPjlY%3D" alt="Rob Stevens" width="60" height="60" style="border-radius:8px;margin:5px;display: inline-block;">
<img src="https://c10.patreonusercontent.com/4/patreon-media/p/user/2622685/bddc4b42c82c47d8b30b05c000b8127b/eyJ3IjoyMDB9/1.jpg?token-hash=4tEFL9DP2L5dpg7rxUcFBlw27qnHO2ceyG38RtI9_Hg%3D" alt="Saftle " width="60" height="60" style="border-radius:8px;margin:5px;display: inline-block;">
<img src="https://c10.patreonusercontent.com/4/patreon-media/p/user/45125613/8a45d1081bfc43b0bf4cb523558cab65/eyJ3IjoyMDB9/3.jpeg?token-hash=iUZhvndnfAiT97FacklmB4XvnMxj0pvepaHsU7JBxLg%3D" alt="Tiny Tsuruta" width="60" height="60" style="border-radius:8px;margin:5px;display: inline-block;">
<img src="https://c10.patreonusercontent.com/4/patreon-media/p/user/7408850/e90af02547724fc59ca1f21565df93b1/eyJ3IjoyMDB9/1.png?token-hash=RnqIUjFVhT7ZpV79q8cgTxCULkVfyQxpWNy4yIQIhlk%3D" alt="Virtamouse" width="60" height="60" style="border-radius:8px;margin:5px;display: inline-block;">
<img src="https://c10.patreonusercontent.com/4/patreon-media/p/user/107652364/5cae258ff5cd4c9a8e104861e63d5180/eyJ3IjoyMDB9/1.png?token-hash=qkRK53prBXDFG4b_Opnb80wcvWj6q0FjgNqPoSz24yU%3D" alt="Yi Chen" width="60" height="60" style="border-radius:8px;margin:5px;display: inline-block;">
<img src="https://ostris.com/wp-content/uploads/2025/08/supporter_default.jpg" alt="Boris HANSSEN" width="60" height="60" style="border-radius:8px;margin:5px;display: inline-block;">
<img src="https://ostris.com/wp-content/uploads/2025/08/supporter_default.jpg" alt="Juan Franco" width="60" height="60" style="border-radius:8px;margin:5px;display: inline-block;">
<a href="https://github.com/marksverdhei" target="_blank" rel="noopener noreferrer"><img src="https://avatars.githubusercontent.com/u/46672778?u=d1ba8b17516e6ecf1cd55ca4db2b770f82285aad&v=4" alt="Markus / Mark" width="60" height="60" style="border-radius:8px;margin:5px;display: inline-block;"></a>
<img src="https://c10.patreonusercontent.com/4/patreon-media/p/user/134029856/d1c895bf165149f69ad81ac426e617e9/eyJ3IjoyMDB9/1.jpeg?token-hash=FPzyMI3pAjnZmRlH_nmy2baIRcGKtQrDnN6aMCOHVwo%3D" alt="v33ts" width="60" height="60" style="border-radius:8px;margin:5px;display: inline-block;">
<img src="https://ostris.com/wp-content/uploads/2025/08/supporter_default.jpg" alt="Fabrizio Pasqualicchio" width="60" height="60" style="border-radius:8px;margin:5px;display: inline-block;">
</p>

---




## Installation

Requirements:
- Python 3.10 or higher
- GPU with enough RAM (NVIDIA with CUDA, or AMD with ROCm)
- Git

### Quick Start (Recommended)

We provide setup scripts that automatically detect your system and install the correct dependencies:

#### Linux:
```bash
git clone https://github.com/ostris/ai-toolkit.git
cd ai-toolkit
chmod +x setup.sh start_toolkit.sh
./setup.sh
```

#### Windows (PowerShell):
```powershell
git clone https://github.com/ostris/ai-toolkit.git
cd ai-toolkit
.\setup.ps1
```

The setup script will:
- Create a virtual environment (using `uv` if available, otherwise `venv`)
- Detect your GPU (ROCm or CUDA)
- Install PyTorch with the correct backend
- Install all required dependencies
- Verify the installation

### Manual Installation

If you prefer to install manually or the setup script doesn't work for your system:

#### Linux (NVIDIA GPU with CUDA):
```bash
git clone https://github.com/ostris/ai-toolkit.git
cd ai-toolkit
python3 -m venv venv
source venv/bin/activate
# Install torch first
pip3 install --no-cache-dir torch==2.7.0 torchvision==0.22.0 torchaudio==2.7.0 --index-url https://download.pytorch.org/whl/cu126
pip3 install -r requirements.txt
```

<<<<<<< HEAD
#### Linux (AMD GPU with ROCm):
For AMD GPUs using ROCm, we recommend using [uv](https://github.com/astral-sh/uv) for virtual environment management:
=======
For devices running **DGX OS** (including DGX Spark), follow [these](dgx_instructions.md) instructions.


Windows:

If you are having issues with Windows. I recommend using the easy install script at [https://github.com/Tavris1/AI-Toolkit-Easy-Install](https://github.com/Tavris1/AI-Toolkit-Easy-Install)
>>>>>>> a767b82b

```bash
git clone https://github.com/ostris/ai-toolkit.git
cd ai-toolkit
# Create virtual environment with uv (creates .venv directory)
uv venv
source .venv/bin/activate

# Install PyTorch with ROCm support for your GPU architecture
# The setup script will auto-detect your GPU architecture, but you can also specify manually:
uv pip install --upgrade --index-url https://rocm.nightlies.amd.com/v2/gfx1151/ --pre torch torchaudio torchvision

# Install remaining requirements
uv pip install -r requirements.txt
```

**Note:** The setup script automatically detects your GPU architecture and maps it to the correct ROCm directory. Common architectures and their mappings:

- **`gfx1151`** - RDNA 3.5 architecture (Strix Point Halo APU)
- **`gfx110X-all`** - RDNA 3 architecture (maps from gfx1100, gfx1101, gfx1102, gfx1103)
  - Radeon RX 7900 XTX, RX 7900 XT, RX 7800 XT, RX 7700 XT
- **`gfx1030`** - RDNA 2 architecture
  - Radeon RX 6900 XT, RX 6800 XT, RX 6700 XT, RX 6600 XT
- **`gfx90a`** - CDNA 2 architecture (Instinct MI200 series)
- **`gfx906`** - Vega 7nm (Instinct MI50)
- **`gfx908`** - CDNA 1 (Instinct MI100)

**Important:** The ROCm nightlies directory structure uses `gfx110X-all` for all RDNA 3 GPUs (gfx1100-gfx1103), not the individual architecture codes. The setup script automatically handles this mapping.

Check your GPU architecture with: `rocm-smi --showproductname`

#### Windows (NVIDIA GPU with CUDA):

If you are having issues with Windows, we recommend using the easy install script at [https://github.com/Tavris1/AI-Toolkit-Easy-Install](https://github.com/Tavris1/AI-Toolkit-Easy-Install)

Or manually:
```powershell
git clone https://github.com/ostris/ai-toolkit.git
cd ai-toolkit
python -m venv venv
.\venv\Scripts\Activate.ps1
pip install --no-cache-dir torch==2.7.0 torchvision==0.22.0 torchaudio==2.7.0 --index-url https://download.pytorch.org/whl/cu126
pip install -r requirements.txt
```

## Running the Toolkit

After installation, you can use the startup script to run the toolkit:

### Linux:
```bash
# Start the web UI
./start_toolkit.sh ui

# Start the web UI in development mode (with hot reload)
./start_toolkit.sh ui --dev

# Run a training job
./start_toolkit.sh train config/examples/train_lora_wan22_14b_24gb.yaml

# Setup/validate the toolkit
./start_toolkit.sh setup
```

### Windows (PowerShell):
```powershell
# Start the web UI
.\start_toolkit.ps1 ui

# Start the web UI in development mode (with hot reload)
.\start_toolkit.ps1 ui --dev

# Run a training job
.\start_toolkit.ps1 train config\examples\train_lora_wan22_14b_24gb.yaml

# Setup/validate the toolkit
.\start_toolkit.ps1 setup
```

### Startup Script Options:

- `setup` - Setup/validate the toolkit environment
- `train <config_file>` - Run training job(s) with config file(s)
- `ui` - Launch web UI (production mode)
- `ui --dev` - Launch web UI (development mode with hot reload)
- `gradio` - Launch Gradio UI for FLUX training

Training options:
- `-r, --recover` - Continue running additional jobs if one fails
- `-n, --name NAME` - Name to replace [name] tag in config
- `-l, --log FILE` - Log file to write output to

UI options:
- `-p, --port PORT` - Port for web UI (default: 8675)

### Direct Python Execution:

You can also run directly without the startup script:

```bash
# Linux
source venv/bin/activate  # or source .venv/bin/activate for uv
python run.py config/your_config.yaml

# Windows
.\venv\Scripts\Activate.ps1
python run.py config\your_config.yaml
```


# AI Toolkit UI

<img src="https://ostris.com/wp-content/uploads/2025/02/toolkit-ui.jpg" alt="AI Toolkit UI" width="100%">

The AI Toolkit UI is a web interface for the AI Toolkit. It allows you to easily start, stop, and monitor jobs. It also allows you to easily train models with a few clicks. It also allows you to set a token for the UI to prevent unauthorized access so it is mostly safe to run on an exposed server.

## Running the UI

Requirements:
- Node.js > 18

The UI does not need to be kept running for the jobs to run. It is only needed to start/stop/monitor jobs. The commands below
will install / update the UI and it's dependencies and start the UI. 

```bash
cd ui
npm run build_and_start
```

You can now access the UI at `http://localhost:8675` or `http://<your-ip>:8675` if you are running it on a server.

## Securing the UI

If you are hosting the UI on a cloud provider or any network that is not secure, I highly recommend securing it with an auth token. 
You can do this by setting the environment variable `AI_TOOLKIT_AUTH` to super secure password. This token will be required to access
the UI. You can set this when starting the UI like so:

```bash
# Linux
AI_TOOLKIT_AUTH=super_secure_password npm run build_and_start

# Windows
set AI_TOOLKIT_AUTH=super_secure_password && npm run build_and_start

# Windows Powershell
$env:AI_TOOLKIT_AUTH="super_secure_password"; npm run build_and_start
```


## FLUX.1 Training

### Tutorial

To get started quickly, check out [@araminta_k](https://x.com/araminta_k) tutorial on [Finetuning Flux Dev on a 3090](https://www.youtube.com/watch?v=HzGW_Kyermg) with 24GB VRAM.


### Requirements
You currently need a GPU with **at least 24GB of VRAM** to train FLUX.1. If you are using it as your GPU to control 
your monitors, you probably need to set the flag `low_vram: true` in the config file under `model:`. This will quantize
the model on CPU and should allow it to train with monitors attached. Users have gotten it to work on Windows with WSL,
but there are some reports of a bug when running on windows natively. 
I have only tested on linux for now. This is still extremely experimental
and a lot of quantizing and tricks had to happen to get it to fit on 24GB at all. 

### FLUX.1-dev

FLUX.1-dev has a non-commercial license. Which means anything you train will inherit the
non-commercial license. It is also a gated model, so you need to accept the license on HF before using it.
Otherwise, this will fail. Here are the required steps to setup a license.

1. Sign into HF and accept the model access here [black-forest-labs/FLUX.1-dev](https://huggingface.co/black-forest-labs/FLUX.1-dev)
2. Make a file named `.env` in the root on this folder
3. [Get a READ key from huggingface](https://huggingface.co/settings/tokens/new?) and add it to the `.env` file like so `HF_TOKEN=your_key_here`

### FLUX.1-schnell

FLUX.1-schnell is Apache 2.0. Anything trained on it can be licensed however you want and it does not require a HF_TOKEN to train.
However, it does require a special adapter to train with it, [ostris/FLUX.1-schnell-training-adapter](https://huggingface.co/ostris/FLUX.1-schnell-training-adapter).
It is also highly experimental. For best overall quality, training on FLUX.1-dev is recommended.

To use it, You just need to add the assistant to the `model` section of your config file like so:

```yaml
      model:
        name_or_path: "black-forest-labs/FLUX.1-schnell"
        assistant_lora_path: "ostris/FLUX.1-schnell-training-adapter"
        is_flux: true
        quantize: true
```

You also need to adjust your sample steps since schnell does not require as many

```yaml
      sample:
        guidance_scale: 1  # schnell does not do guidance
        sample_steps: 4  # 1 - 4 works well
```

### Training
1. Copy the example config file located at `config/examples/train_lora_flux_24gb.yaml` (`config/examples/train_lora_flux_schnell_24gb.yaml` for schnell) to the `config` folder and rename it to `whatever_you_want.yml`
2. Edit the file following the comments in the file
3. Run the file like so `python run.py config/whatever_you_want.yml`

A folder with the name and the training folder from the config file will be created when you start. It will have all 
checkpoints and images in it. You can stop the training at any time using ctrl+c and when you resume, it will pick back up
from the last checkpoint.

IMPORTANT. If you press crtl+c while it is saving, it will likely corrupt that checkpoint. So wait until it is done saving

### Need help?

Please do not open a bug report unless it is a bug in the code. You are welcome to [Join my Discord](https://discord.gg/VXmU2f5WEU)
and ask for help there. However, please refrain from PMing me directly with general question or support. Ask in the discord
and I will answer when I can.

## Gradio UI

To get started training locally with a with a custom UI, once you followed the steps above and `ai-toolkit` is installed:

```bash
cd ai-toolkit #in case you are not yet in the ai-toolkit folder
huggingface-cli login #provide a `write` token to publish your LoRA at the end
python flux_train_ui.py
```

You will instantiate a UI that will let you upload your images, caption them, train and publish your LoRA
![image](assets/lora_ease_ui.png)


## Training in RunPod
If you would like to use Runpod, but have not signed up yet, please consider using [my Runpod affiliate link](https://runpod.io?ref=h0y9jyr2) to help support this project.


I maintain an official Runpod Pod template here which can be accessed [here](https://console.runpod.io/deploy?template=0fqzfjy6f3&ref=h0y9jyr2).

I have also created a short video showing how to get started using AI Toolkit with Runpod [here](https://youtu.be/HBNeS-F6Zz8).

## Training in Modal

### 1. Setup
#### ai-toolkit:
```
git clone https://github.com/ostris/ai-toolkit.git
cd ai-toolkit
git submodule update --init --recursive
python -m venv venv
source venv/bin/activate
pip install torch
pip install -r requirements.txt
pip install --upgrade accelerate transformers diffusers huggingface_hub #Optional, run it if you run into issues
```
#### Modal:
- Run `pip install modal` to install the modal Python package.
- Run `modal setup` to authenticate (if this doesn’t work, try `python -m modal setup`).

#### Hugging Face:
- Get a READ token from [here](https://huggingface.co/settings/tokens) and request access to Flux.1-dev model from [here](https://huggingface.co/black-forest-labs/FLUX.1-dev).
- Run `huggingface-cli login` and paste your token.

### 2. Upload your dataset
- Drag and drop your dataset folder containing the .jpg, .jpeg, or .png images and .txt files in `ai-toolkit`.

### 3. Configs
- Copy an example config file located at ```config/examples/modal``` to the `config` folder and rename it to ```whatever_you_want.yml```.
- Edit the config following the comments in the file, **<ins>be careful and follow the example `/root/ai-toolkit` paths</ins>**.

### 4. Edit run_modal.py
- Set your entire local `ai-toolkit` path at `code_mount = modal.Mount.from_local_dir` like:
  
   ```
   code_mount = modal.Mount.from_local_dir("/Users/username/ai-toolkit", remote_path="/root/ai-toolkit")
   ```
- Choose a `GPU` and `Timeout` in `@app.function` _(default is A100 40GB and 2 hour timeout)_.

### 5. Training
- Run the config file in your terminal: `modal run run_modal.py --config-file-list-str=/root/ai-toolkit/config/whatever_you_want.yml`.
- You can monitor your training in your local terminal, or on [modal.com](https://modal.com/).
- Models, samples and optimizer will be stored in `Storage > flux-lora-models`.

### 6. Saving the model
- Check contents of the volume by running `modal volume ls flux-lora-models`. 
- Download the content by running `modal volume get flux-lora-models your-model-name`.
- Example: `modal volume get flux-lora-models my_first_flux_lora_v1`.

### Screenshot from Modal

<img width="1728" alt="Modal Traning Screenshot" src="https://github.com/user-attachments/assets/7497eb38-0090-49d6-8ad9-9c8ea7b5388b">

---

## Dataset Preparation

Datasets generally need to be a folder containing images and associated text files. Currently, the only supported
formats are jpg, jpeg, and png. Webp currently has issues. The text files should be named the same as the images
but with a `.txt` extension. For example `image2.jpg` and `image2.txt`. The text file should contain only the caption.
You can add the word `[trigger]` in the caption file and if you have `trigger_word` in your config, it will be automatically
replaced. 

Images are never upscaled but they are downscaled and placed in buckets for batching. **You do not need to crop/resize your images**.
The loader will automatically resize them and can handle varying aspect ratios. 


## Training Specific Layers

To train specific layers with LoRA, you can use the `only_if_contains` network kwargs. For instance, if you want to train only the 2 layers
used by The Last Ben, [mentioned in this post](https://x.com/__TheBen/status/1829554120270987740), you can adjust your
network kwargs like so:

```yaml
      network:
        type: "lora"
        linear: 128
        linear_alpha: 128
        network_kwargs:
          only_if_contains:
            - "transformer.single_transformer_blocks.7.proj_out"
            - "transformer.single_transformer_blocks.20.proj_out"
```

The naming conventions of the layers are in diffusers format, so checking the state dict of a model will reveal 
the suffix of the name of the layers you want to train. You can also use this method to only train specific groups of weights.
For instance to only train the `single_transformer` for FLUX.1, you can use the following:

```yaml
      network:
        type: "lora"
        linear: 128
        linear_alpha: 128
        network_kwargs:
          only_if_contains:
            - "transformer.single_transformer_blocks."
```

You can also exclude layers by their names by using `ignore_if_contains` network kwarg. So to exclude all the single transformer blocks,


```yaml
      network:
        type: "lora"
        linear: 128
        linear_alpha: 128
        network_kwargs:
          ignore_if_contains:
            - "transformer.single_transformer_blocks."
```

`ignore_if_contains` takes priority over `only_if_contains`. So if a weight is covered by both,
if will be ignored.

## LoKr Training

To learn more about LoKr, read more about it at [KohakuBlueleaf/LyCORIS](https://github.com/KohakuBlueleaf/LyCORIS/blob/main/docs/Guidelines.md). To train a LoKr model, you can adjust the network type in the config file like so:

```yaml
      network:
        type: "lokr"
        lokr_full_rank: true
        lokr_factor: 8
```

Everything else should work the same including layer targeting.


## Updates

Only larger updates are listed here. There are usually smaller daily updated that are omitted.

### Jul 17, 2025
- Make it easy to add control images to the samples in the ui

### Jul 11, 2025
- Added better video config settings to the UI for video models.
- Added Wan I2V training to the UI

### June 29, 2025
- Fixed issue where Kontext forced sizes on sampling

### June 26, 2025
- Added support for FLUX.1 Kontext training
- added support for instruction dataset training

### June 25, 2025
- Added support for OmniGen2 training
- 
### June 17, 2025
- Performance optimizations for batch preparation
- Added some docs via a popup for items in the simple ui explaining what settings do. Still a WIP

### June 16, 2025
- Hide control images in the UI when viewing datasets
- WIP on mean flow loss

### June 12, 2025
- Fixed issue that resulted in blank captions in the dataloader

### June 10, 2025
- Decided to keep track up updates in the readme
- Added support for SDXL in the UI
- Added support for SD 1.5 in the UI
- Fixed UI Wan 2.1 14b name bug
- Added support for for conv training in the UI for models that support it<|MERGE_RESOLUTION|>--- conflicted
+++ resolved
@@ -260,17 +260,8 @@
 pip3 install -r requirements.txt
 ```
 
-<<<<<<< HEAD
 #### Linux (AMD GPU with ROCm):
 For AMD GPUs using ROCm, we recommend using [uv](https://github.com/astral-sh/uv) for virtual environment management:
-=======
-For devices running **DGX OS** (including DGX Spark), follow [these](dgx_instructions.md) instructions.
-
-
-Windows:
-
-If you are having issues with Windows. I recommend using the easy install script at [https://github.com/Tavris1/AI-Toolkit-Easy-Install](https://github.com/Tavris1/AI-Toolkit-Easy-Install)
->>>>>>> a767b82b
 
 ```bash
 git clone https://github.com/ostris/ai-toolkit.git
@@ -301,6 +292,10 @@
 **Important:** The ROCm nightlies directory structure uses `gfx110X-all` for all RDNA 3 GPUs (gfx1100-gfx1103), not the individual architecture codes. The setup script automatically handles this mapping.
 
 Check your GPU architecture with: `rocm-smi --showproductname`
+
+#### DGX OS:
+
+For devices running **DGX OS** (including DGX Spark), follow [these](dgx_instructions.md) instructions.
 
 #### Windows (NVIDIA GPU with CUDA):
 
